/* Copyright 2020 Jaakko Keränen <jaakko.keranen@iki.fi>

Redistribution and use in source and binary forms, with or without
modification, are permitted provided that the following conditions are met:

1. Redistributions of source code must retain the above copyright notice, this
   list of conditions and the following disclaimer.
2. Redistributions in binary form must reproduce the above copyright notice,
   this list of conditions and the following disclaimer in the documentation
   and/or other materials provided with the distribution.

THIS SOFTWARE IS PROVIDED BY THE COPYRIGHT HOLDERS AND CONTRIBUTORS "AS IS" AND
ANY EXPRESS OR IMPLIED WARRANTIES, INCLUDING, BUT NOT LIMITED TO, THE IMPLIED
WARRANTIES OF MERCHANTABILITY AND FITNESS FOR A PARTICULAR PURPOSE ARE
DISCLAIMED. IN NO EVENT SHALL THE COPYRIGHT OWNER OR CONTRIBUTORS BE LIABLE FOR
ANY DIRECT, INDIRECT, INCIDENTAL, SPECIAL, EXEMPLARY, OR CONSEQUENTIAL DAMAGES
(INCLUDING, BUT NOT LIMITED TO, PROCUREMENT OF SUBSTITUTE GOODS OR SERVICES;
LOSS OF USE, DATA, OR PROFITS; OR BUSINESS INTERRUPTION) HOWEVER CAUSED AND ON
ANY THEORY OF LIABILITY, WHETHER IN CONTRACT, STRICT LIABILITY, OR TORT
(INCLUDING NEGLIGENCE OR OTHERWISE) ARISING IN ANY WAY OUT OF THE USE OF THIS
SOFTWARE, EVEN IF ADVISED OF THE POSSIBILITY OF SUCH DAMAGE. */

#include "labelwidget.h"
#include "text.h"
#include "defs.h"
#include "color.h"
#include "paint.h"
#include "app.h"
#include "util.h"
#include "keys.h"
#include "touch.h"

#include <SDL_version.h>

struct Impl_LabelWidget {
    iWidget widget;
    iString srcLabel;
    iString label;
    iInt2   labelOffset;
    int     font;
    int     key;
    int     kmods;
    iChar   icon;
    int     forceFg;
    iString command;
    iClick  click;
    struct {
        uint16_t alignVisual         : 1; /* align according to visible bounds, not font metrics */
        uint16_t noAutoMinHeight     : 1; /* minimum height is not set automatically */
        uint16_t drawAsOutline       : 1; /* draw as outline, filled with background color */
        uint16_t noTopFrame          : 1;
        uint16_t wrap                : 1;
        uint16_t allCaps             : 1;
        uint16_t removeTrailingColon : 1;
        uint16_t chevron             : 1;        
        uint16_t checkMark           : 1;
    } flags;
};

static iBool isHover_LabelWidget_(const iLabelWidget *d) {
#if defined (iPlatformMobile)
    if (!isHovering_Touch()) {
        return iFalse;
    }
#endif
    return isHover_Widget(d);
}

static iInt2 padding_LabelWidget_(const iLabelWidget *d, int corner) {
    const iWidget *w = constAs_Widget(d);
    const int64_t flags = flags_Widget(w);
    const iInt2 widgetPad = (corner   == 0 ? init_I2(w->padding[0], w->padding[1])
                             : corner == 1 ? init_I2(w->padding[2], w->padding[1])
                             : corner == 2 ? init_I2(w->padding[2], w->padding[3])
                             : init_I2(w->padding[0], w->padding[3]));
#if defined (iPlatformMobile)
    return add_I2(widgetPad,
                  init_I2(flags & tight_WidgetFlag ? 2 * gap_UI : (4 * gap_UI),
                          (flags & extraPadding_WidgetFlag ? 1.5f : 1.0f) * 3 * gap_UI / 2));
#else
    return add_I2(widgetPad,
                  init_I2(flags & tight_WidgetFlag ? 3 * gap_UI / 2 : (3 * gap_UI),
                          gap_UI));
#endif
}

iDefineObjectConstructionArgs(LabelWidget,
                              (const char *label, const char *cmd),
                              label, cmd)

static iBool checkModifiers_(int have, int req) {
    return keyMods_Sym(req) == keyMods_Sym(have);
}

static void trigger_LabelWidget_(const iLabelWidget *d) {
    const iWidget *w = constAs_Widget(d);
    postCommand_Widget(&d->widget, "%s", cstr_String(&d->command));
    if (flags_Widget(w) & radio_WidgetFlag) {
        iForEach(ObjectList, i, children_Widget(w->parent)) {
            setFlags_Widget(i.object, selected_WidgetFlag, d == i.object);
        }
    }
}

static void updateKey_LabelWidget_(iLabelWidget *d) {
    if (!isEmpty_String(&d->command)) {
        const iBinding *bind = findCommand_Keys(cstr_String(&d->command));
        if (bind && bind->id < builtIn_BindingId) {
            d->key   = bind->key;
            d->kmods = bind->mods;
        }
    }
}

static iBool processEvent_LabelWidget_(iLabelWidget *d, const SDL_Event *ev) {
    iWidget *w = &d->widget;
    if (isMetricsChange_UserEvent(ev)) {
        updateSize_LabelWidget(d);
    }
    else if (isCommand_UserEvent(ev, "lang.changed")) {
        const iChar oldIcon = d->icon; /* icon will be retained */
        setText_LabelWidget(d, &d->srcLabel);
        checkIcon_LabelWidget(d); /* strip it */
        d->icon = oldIcon;
        return iFalse;
    }
    else if (isCommand_UserEvent(ev, "bindings.changed")) {
        /* Update the key used to trigger this label. */
        updateKey_LabelWidget_(d);
        return iFalse;
    }
    else if (isCommand_Widget(w, ev, "focus.gained") ||
             isCommand_Widget(w, ev, "focus.lost")) {
        refresh_Widget(d);
        return iFalse;
    }
    else if (isCommand_Widget(w, ev, "trigger")) {
        trigger_LabelWidget_(d);
        return iTrue;
    }
    if (!isEmpty_String(&d->command)) {
#if 0 && defined (iPlatformAppleMobile)
        /* Touch allows activating any button on release. */
        switch (ev->type) {
            case SDL_MOUSEBUTTONUP: {
                const iInt2 mouse = init_I2(ev->button.x, ev->button.y);
                if (contains_Widget(w, mouse)) {
                    trigger_LabelWidget_(d);
                    refresh_Widget(w);
                }
                break;
            }
        }
#endif
        switch (processEvent_Click(&d->click, ev)) {
            case started_ClickResult:
                setFlags_Widget(w, pressed_WidgetFlag, iTrue);
                refresh_Widget(w);
                return iTrue;
            case aborted_ClickResult:
                setFlags_Widget(w, pressed_WidgetFlag, iFalse);
                refresh_Widget(w);
                return iTrue;
//            case double_ClickResult:
            case finished_ClickResult:
                setFlags_Widget(w, pressed_WidgetFlag, iFalse);
                trigger_LabelWidget_(d);
                refresh_Widget(w);
                return iTrue;
            default:
                break;
        }
        switch (ev->type) {
            case SDL_KEYDOWN: {
                const int mods = ev->key.keysym.mod;
                const int sym  = ev->key.keysym.sym;
                if (d->key && sym == d->key && checkModifiers_(mods, d->kmods)) {
                    trigger_LabelWidget_(d);
                    return iTrue;
                }
                if (isFocused_Widget(d) && mods == 0 &&
                    (sym == SDLK_RETURN || sym == SDLK_KP_ENTER)) {
                    trigger_LabelWidget_(d);
                    refresh_Widget(d);
                    return iTrue;
                }
                break;
            }
        }
    }
    return processEvent_Widget(&d->widget, ev);
}

static void keyStr_LabelWidget_(const iLabelWidget *d, iString *str) {
    toString_Sym(d->key, d->kmods, str);
}

static void getColors_LabelWidget_(const iLabelWidget *d, int *bg, int *fg, int *frame1, int *frame2,
                                   int *icon, int *meta) {
    const iWidget *w           = constAs_Widget(d);
    const int64_t  flags       = flags_Widget(w);
    const iBool    isHover     = isHover_LabelWidget_(d);
    const iBool    isFocus     = (flags & focusable_WidgetFlag && isFocused_Widget(d));
    const iBool    isPress     = (flags & pressed_WidgetFlag) != 0;
    const iBool    isSel       = (flags & selected_WidgetFlag) != 0;
    const iBool    isFrameless = (flags & frameless_WidgetFlag) != 0;
    const iBool    isButton    = d->click.button != 0;
    const iBool    isMenuItem  = !cmp_String(id_Widget(parent_Widget(d)), "menu");
    const iBool    isKeyRoot   = (w->root == get_Window()->keyRoot);
    const iBool    isDarkTheme = isDark_ColorTheme(colorTheme_App());
    /* Default color state. */
    *bg     = isButton && ~flags & noBackground_WidgetFlag ? (d->widget.bgColor != none_ColorId ?
                                                              d->widget.bgColor : uiBackground_ColorId)
                                                           : none_ColorId;
    if (d->flags.checkMark) {
        *bg = none_ColorId;
    }
    *fg     = uiText_ColorId;
    *frame1 = isButton ? uiEmboss1_ColorId : d->widget.frameColor;
    *frame2 = isButton ? uiEmboss2_ColorId : *frame1;
    *icon   = uiIcon_ColorId;
    *meta   = uiTextShortcut_ColorId;
    if (flags & disabled_WidgetFlag && isButton) {
        *icon = uiTextDisabled_ColorId;
        *fg   = uiTextDisabled_ColorId;
        *meta = uiTextDisabled_ColorId;
    }
    if (isSel) {
<<<<<<< HEAD
        if (isMenuItem) {
            *bg = uiBackgroundUnfocusedSelection_ColorId;
        }
        else {
            *bg = uiBackgroundSelected_ColorId;            
        }
//        if (!isKeyRoot) {
//            *bg = uiEmbossSelected1_ColorId; //uiBackgroundUnfocusedSelection_ColorId;
//        }
        if (!isKeyRoot) {
            *bg = isDark_ColorTheme(colorTheme_App()) ? uiBackgroundUnfocusedSelection_ColorId
                : uiMarked_ColorId ;
=======
        if (!d->flags.checkMark) {     
            *bg = uiBackgroundSelected_ColorId;
            if (!isKeyRoot) {
                *bg = isDark_ColorTheme(colorTheme_App()) ? uiBackgroundUnfocusedSelection_ColorId
                    : uiMarked_ColorId;
            }
>>>>>>> 2bd47648
        }
        *fg = uiTextSelected_ColorId;
        if (isButton) {
            *frame1 = uiEmbossSelected1_ColorId;
            *frame2 = uiEmbossSelected2_ColorId;
            if (!isKeyRoot) {
                *frame1 = *bg;
            }
        }
    }
    if (isFocus) {
        *frame1 = *frame2 = (isSel ? uiText_ColorId : uiInputFrameFocused_ColorId);
    }
    int colorEscape = none_ColorId;
    if (startsWith_String(&d->label, "\v")) {
        colorEscape = parseEscape_Color(cstr_String(&d->label), NULL);
    }
    if (colorEscape == uiTextCaution_ColorId) {
        *icon = *meta = colorEscape;
    }
    if (isHover) {
        if (isFrameless) {
            *bg = uiBackgroundFramelessHover_ColorId;
            *fg = uiTextFramelessHover_ColorId;
        }
        else {
            /* Frames matching color escaped text. */
            if (colorEscape == uiTextCaution_ColorId) {
                *frame1 = colorEscape;
                *frame2 = isDarkTheme ? darker_Color(*frame1) : lighter_Color(*frame1);
            }
            else if (isSel) {
                *frame1 = uiEmbossSelectedHover1_ColorId;
                *frame2 = uiEmbossSelectedHover2_ColorId;
            }
            else {
                *frame1 = uiEmbossHover1_ColorId;
                *frame2 = uiEmbossHover2_ColorId;
            }
        }
        if (colorEscape == uiTextCaution_ColorId) {
            *icon = *meta = *fg = colorEscape;
            *bg = isDarkTheme ? darker_Color(colorEscape) : lighter_Color(colorEscape);
        }
    }
    if (d->forceFg >= 0) {
        *fg = *meta = d->forceFg;
    }
    if (isPress) {
        if (colorEscape == uiTextAction_ColorId || colorEscape == uiTextCaution_ColorId) {
            *bg = colorEscape;
            *frame1 = *bg;
            *frame2 = *bg;
            *fg = *icon = *meta = (isDarkTheme ? black_ColorId : white_ColorId) | permanent_ColorId;
        }
        else {
            *bg = uiBackgroundPressed_ColorId | permanent_ColorId;
            if (isButton) {
                *frame1 = uiEmbossPressed1_ColorId;
                *frame2 = colorEscape != none_ColorId ? colorEscape : uiEmbossPressed2_ColorId;
            }
            *fg = *icon = *meta = uiTextPressed_ColorId | permanent_ColorId;
        }
    }
    if (((isSel || isHover) && isFrameless) || isPress) {
        /* Ensure that the full label text remains readable. */
        *fg |= permanent_ColorId;
    }
}

iLocalDef int iconPadding_LabelWidget_(const iLabelWidget *d) {
    const float amount = flags_Widget(constAs_Widget(d)) & extraPadding_WidgetFlag ? 1.5f : 1.15f;
    return d->icon ? iRound(lineHeight_Text(d->font) * amount) : 0;
}

static iRect contentBounds_LabelWidget_(const iLabelWidget *d) {
    iRect content = adjusted_Rect(bounds_Widget(constAs_Widget(d)),
                                  padding_LabelWidget_(d, 0),
                                  neg_I2(padding_LabelWidget_(d, 2)));
    adjustEdges_Rect(&content, 0, 0, 0, iconPadding_LabelWidget_(d));
    return content;
}

static void draw_LabelWidget_(const iLabelWidget *d) {
    const iWidget *w = constAs_Widget(d);
    drawBackground_Widget(w);
    const iBool   isButton = d->click.button != 0;
    const int64_t flags    = flags_Widget(w);
    const iRect   bounds   = bounds_Widget(w);
    iRect         rect     = bounds;
    const iBool   isHover  = isHover_LabelWidget_(d);
    if (isButton) {
        shrink_Rect(&rect, divi_I2(gap2_UI, 4));
        adjustEdges_Rect(&rect, gap_UI / 8, 0, -gap_UI / 8, 0);
    }
    iPaint p;
    init_Paint(&p);
    int bg, fg, frame, frame2, iconColor, metaColor;
    getColors_LabelWidget_(d, &bg, &fg, &frame, &frame2, &iconColor, &metaColor);
    setBaseAttributes_Text(d->font, fg);
    const enum iColorId colorEscape = parseEscape_Color(cstr_String(&d->label), NULL);
    const iBool isCaution = (colorEscape == uiTextCaution_ColorId);
    if (bg >= 0) {
        fillRect_Paint(&p, rect, bg);
    }
    if (isFocused_Widget(w)) {
        iRect frameRect = adjusted_Rect(rect, zero_I2(), init1_I2(-1));
        drawRectThickness_Paint(&p, frameRect, gap_UI / 4, frame);        
    }
    else if (~flags & frameless_WidgetFlag) {
        iRect frameRect = adjusted_Rect(rect, zero_I2(), init1_I2(-1));
        if (isButton) {
            iInt2 points[] = {
                bottomLeft_Rect(frameRect),
                topLeft_Rect(frameRect),
                topRight_Rect(frameRect),
                bottomRight_Rect(frameRect),
                bottomLeft_Rect(frameRect)
            };
#if SDL_COMPILEDVERSION == SDL_VERSIONNUM(2, 0, 16)
            if (isOpenGLRenderer_Window()) {
                /* A very curious regression in SDL 2.0.16. */
                points[3].x--;    
            }
#endif
            drawLines_Paint(&p, points + 2, 3, frame2);
            drawLines_Paint(&p,
                            points,
                            isFocused_Widget(w) ? 3 : (!isHover && d->flags.noTopFrame ? 2 : 3),
                            frame);
        }
    }
    setClip_Paint(&p, rect);
    const int iconPad = iconPadding_LabelWidget_(d);
    if (d->icon && d->icon != 0x20) { /* no need to draw an empty icon */
        iString str;
        initUnicodeN_String(&str, &d->icon, 1);
        drawCentered_Text(
            d->font,
            (iRect){
                /* The icon position is fine-tuned; c.f. high baseline of Source Sans Pro. */
                add_I2(add_I2(bounds.pos, padding_LabelWidget_(d, 0)),
                       init_I2((flags & extraPadding_WidgetFlag ? -2 : -1.20f) * gap_UI +
                               (deviceType_App() == tablet_AppDeviceType ? -gap_UI : 0),
                               -gap_UI / 8)),
                init_I2(iconPad, lineHeight_Text(d->font)) },
            iTrue,
            iconColor,
            "%s",
            cstr_String(&str));
        deinit_String(&str);
    }
    if (d->flags.wrap) {
        const iRect cont = contentBounds_LabelWidget_(d);
        iWrapText wt = {
            .text = range_String(&d->label),
            .maxWidth = width_Rect(cont),
            .mode = word_WrapTextMode,
        };
        draw_WrapText(&wt, d->font, topLeft_Rect(cont), fg);
    }
    else if (flags & alignLeft_WidgetFlag) {
        draw_Text(d->font, add_I2(bounds.pos, addX_I2(padding_LabelWidget_(d, 0), iconPad)),
                  fg, "%s", cstr_String(&d->label));
        if ((flags & drawKey_WidgetFlag) && d->key) {
            iString str;
            init_String(&str);
            keyStr_LabelWidget_(d, &str);
            drawAlign_Text(uiShortcuts_FontId,
                           add_I2(topRight_Rect(bounds),
                                  addX_I2(negX_I2(padding_LabelWidget_(d, 1)),
                                          deviceType_App() == tablet_AppDeviceType ? gap_UI : 0)),
                           metaColor,/*
                           isHover || flags & pressed_WidgetFlag ? fg
//                           : isCaution                ? uiTextCaution_ColorId
                           : colorEscape != none_ColorId ? colorEscape
                                                      : uiTextShortcut_ColorId,*/
                           right_Alignment,
                           "%s",
                           cstr_String(&str));
            deinit_String(&str);
        }
    }
    else if (flags & alignRight_WidgetFlag) {
        drawAlign_Text(
            d->font,
            add_I2(topRight_Rect(bounds), negX_I2(padding_LabelWidget_(d, 1))),
            fg,
            right_Alignment,
            "%s",
            cstr_String(&d->label));
    }
    else {
        drawCenteredOutline_Text(
            d->font,
            moved_Rect(
                adjusted_Rect(bounds,
                              init_I2(iconPad * (flags & tight_WidgetFlag ? 1.0f : 1.5f), 0),
                              init_I2(-iconPad * (flags & tight_WidgetFlag ? 0.5f : 1.0f), 0)),
                d->labelOffset),
            d->flags.alignVisual,
            d->flags.drawAsOutline ? fg : none_ColorId,
            d->flags.drawAsOutline ? d->widget.bgColor : fg,
            "%s",
            cstr_String(&d->label));
    }
    if (d->flags.chevron || (flags & selected_WidgetFlag && d->flags.checkMark)) {
        const iRect chRect = rect;
        const int chSize = lineHeight_Text(d->font);
        int offset = 0;
        if (d->flags.chevron) {
            offset = -iconPad;
        }
        else {
            offset = -10 * gap_UI;
        }
        drawCentered_Text(d->font,
                          (iRect){ addX_I2(topRight_Rect(chRect), offset),
                                   init_I2(chSize, height_Rect(chRect)) },
                          iTrue,
                          iconColor,
                          d->flags.chevron ? rightAngle_Icon : check_Icon);
    }
    setBaseAttributes_Text(-1, -1);
    unsetClip_Paint(&p);
    drawChildren_Widget(w);
}

static void sizeChanged_LabelWidget_(iLabelWidget *d) {
    iWidget *w = as_Widget(d);
    if (d->flags.wrap) {
        if (flags_Widget(w) & fixedHeight_WidgetFlag) {
            /* Calculate a new height based on the wrapping. */
            const iRect cont = contentBounds_LabelWidget_(d);
            w->rect.size.y =
                measureWrapRange_Text(d->font, width_Rect(cont), range_String(&d->label))
                    .bounds.size.y +
                padding_LabelWidget_(d, 0).y + padding_LabelWidget_(d, 2).y;
        }
    }
}

iInt2 defaultSize_LabelWidget(const iLabelWidget *d) {
    const iWidget *w = constAs_Widget(d);
    const int64_t flags = flags_Widget(w);
    iInt2 size = add_I2(measure_Text(d->font, cstr_String(&d->label)).bounds.size,
                        add_I2(padding_LabelWidget_(d, 0), padding_LabelWidget_(d, 2)));
    if ((flags & drawKey_WidgetFlag) && d->key) {
        iString str;
        init_String(&str);
        keyStr_LabelWidget_(d, &str);
        size.x += 2 * gap_UI + measure_Text(uiShortcuts_FontId, cstr_String(&str)).bounds.size.x;
        deinit_String(&str);
    }
    size.x += iconPadding_LabelWidget_(d);
    return size;
}

int font_LabelWidget(const iLabelWidget *d) {
    return d->font;
}

void updateSize_LabelWidget(iLabelWidget *d) {
    if (!d) return;
    iWidget      *w     = as_Widget(d);
    const int64_t flags = flags_Widget(w);
    const iInt2   size  = defaultSize_LabelWidget(d);
    if (!d->flags.noAutoMinHeight) {
        w->minSize.y = size.y; /* vertically text must remain visible */
    }
    /* Wrapped text implies that width must be defined by arrangement. */
    if (~flags & fixedWidth_WidgetFlag && !d->flags.wrap) {
        w->rect.size.x = size.x;
    }
    if (~flags & fixedHeight_WidgetFlag) {
        w->rect.size.y = size.y;
    }
}

static void replaceVariables_LabelWidget_(iLabelWidget *d) {
    translate_Lang(&d->label);
    if (d->flags.allCaps) {
        set_String(&d->label, collect_String(upper_String(&d->label)));
    }
    if (d->flags.removeTrailingColon && endsWith_String(&d->label, ":")) {
        removeEnd_String(&d->label, 1);
    }
}

void init_LabelWidget(iLabelWidget *d, const char *label, const char *cmd) {
    iWidget *w = &d->widget;
    init_Widget(w);
    iZap(d->flags);
    d->font = uiLabel_FontId;
    d->forceFg = none_ColorId;
    d->icon = 0;
    d->labelOffset = zero_I2();
    initCStr_String(&d->srcLabel, label);
    initCopy_String(&d->label, &d->srcLabel);
    replaceVariables_LabelWidget_(d);
    if (cmd) {
        initCStr_String(&d->command, cmd);
    }
    else {
        setFrameColor_Widget(w, uiFrame_ColorId);
        init_String(&d->command);
    }
    d->key   = 0;
    d->kmods = 0;
    init_Click(&d->click, d, !isEmpty_String(&d->command) ? SDL_BUTTON_LEFT : 0);
    setFlags_Widget(w, focusable_WidgetFlag | hover_WidgetFlag, d->click.button != 0);
    updateSize_LabelWidget(d);
    updateKey_LabelWidget_(d); /* could be bound to another key */
}

void deinit_LabelWidget(iLabelWidget *d) {
    deinit_String(&d->label);
    deinit_String(&d->srcLabel);
    deinit_String(&d->command);
}

void setFont_LabelWidget(iLabelWidget *d, int fontId) {
    d->font = fontId;
    updateSize_LabelWidget(d);
}

void setTextColor_LabelWidget(iLabelWidget *d, int color) {
    if (d && d->forceFg != color) {
        d->forceFg = color;
        refresh_Widget(d);
    }
}

void setText_LabelWidget(iLabelWidget *d, const iString *text) {
    if (d) {
        updateText_LabelWidget(d, text);
        updateSize_LabelWidget(d);
        if (isWrapped_LabelWidget(d)) {
            sizeChanged_LabelWidget_(d);
        }
    }
}

void setTextCStr_LabelWidget(iLabelWidget *d, const char *text) {
    if (d) {
        updateTextCStr_LabelWidget(d, text);
        updateSize_LabelWidget(d);
        if (isWrapped_LabelWidget(d)) {
            sizeChanged_LabelWidget_(d);
        }
    }
}

void setAlignVisually_LabelWidget(iLabelWidget *d, iBool alignVisual) {
    d->flags.alignVisual = alignVisual;
}

void setNoAutoMinHeight_LabelWidget(iLabelWidget *d, iBool noAutoMinHeight) {
    /* By default all labels use a minimum height determined by the text dimensions. */
    d->flags.noAutoMinHeight = noAutoMinHeight;
    if (noAutoMinHeight) {
        d->widget.minSize.y = 0;
    }
}

void setNoTopFrame_LabelWidget(iLabelWidget *d, iBool noTopFrame) {
    d->flags.noTopFrame = noTopFrame;
}

void setChevron_LabelWidget(iLabelWidget *d, iBool chevron) {
    d->flags.chevron = chevron;
}

void setCheckMark_LabelWidget(iLabelWidget *d, iBool checkMark) {
    d->flags.checkMark = checkMark;
}

void setWrap_LabelWidget(iLabelWidget *d, iBool wrap) {
    d->flags.wrap = wrap;
}

void setOutline_LabelWidget(iLabelWidget *d, iBool drawAsOutline) {
    if (d) {
        d->flags.drawAsOutline = drawAsOutline;
    }
}

void setAllCaps_LabelWidget(iLabelWidget *d, iBool allCaps) {
    if (d) {
        d->flags.allCaps = allCaps;
        replaceVariables_LabelWidget_(d);
    }
}

void setRemoveTrailingColon_LabelWidget(iLabelWidget *d, iBool removeTrailingColon) {
    if (d) {
        d->flags.removeTrailingColon = removeTrailingColon;
        replaceVariables_LabelWidget_(d);
    }
}

void setTextOffset_LabelWidget(iLabelWidget *d, iInt2 offset) {
    d->labelOffset = offset;
}

void updateText_LabelWidget(iLabelWidget *d, const iString *text) {
    set_String(&d->label, text);
    set_String(&d->srcLabel, text);
    replaceVariables_LabelWidget_(d);
    refresh_Widget(&d->widget);
}

void updateTextCStr_LabelWidget(iLabelWidget *d, const char *text) {
    if (d) {
        setCStr_String(&d->label, text);
        set_String(&d->srcLabel, &d->label);
        replaceVariables_LabelWidget_(d);
        refresh_Widget(&d->widget);
    }
}

void updateTextAndResizeWidthCStr_LabelWidget(iLabelWidget *d, const char *text) {
    updateTextCStr_LabelWidget(d, text);
    d->widget.rect.size.x = defaultSize_LabelWidget(d).x;
}

void setCommand_LabelWidget(iLabelWidget *d, const iString *command) {
    set_String(&d->command, command);
}

void setIcon_LabelWidget(iLabelWidget *d, iChar icon) {
    if (d->icon != icon) {
        d->icon = icon;
        updateSize_LabelWidget(d);
    }
}

iBool checkIcon_LabelWidget(iLabelWidget *d) {
    if (isEmpty_String(&d->label)) {
        d->icon = 0;
        return iFalse;
    }
    d->icon = removeIconPrefix_String(&d->label);
    return d->icon != 0;
}

iChar icon_LabelWidget(const iLabelWidget *d) {
    return d->icon;
}

iBool isWrapped_LabelWidget(const iLabelWidget *d) {
    return d->flags.wrap;
}

const iString *text_LabelWidget(const iLabelWidget *d) {
    if (!d) return collectNew_String();
    return &d->label;
}

const iString *sourceText_LabelWidget(const iLabelWidget *d) {
    if (!d) return collectNew_String();
    return &d->srcLabel;
}

const iString *command_LabelWidget(const iLabelWidget *d) {
    return &d->command;
}

iLabelWidget *newKeyMods_LabelWidget(const char *label, int key, int kmods, const char *command) {
    iLabelWidget *d = new_LabelWidget(label, command);
    d->key = key;
    d->kmods = kmods;
    updateKey_LabelWidget_(d); /* could be bound to a different key */
    return d;
}

iLabelWidget *newColor_LabelWidget(const char *text, int color) {
    iLabelWidget *d = new_LabelWidget(format_CStr("%s%s", escape_Color(color), text), NULL);
    setFlags_Widget(as_Widget(d), frameless_WidgetFlag, iTrue);
    return d;
}

iBeginDefineSubclass(LabelWidget, Widget)
    .processEvent = (iAny *) processEvent_LabelWidget_,
    .draw         = (iAny *) draw_LabelWidget_,
    .sizeChanged  = (iAny *) sizeChanged_LabelWidget_,
iEndDefineSubclass(LabelWidget)<|MERGE_RESOLUTION|>--- conflicted
+++ resolved
@@ -226,27 +226,12 @@
         *meta = uiTextDisabled_ColorId;
     }
     if (isSel) {
-<<<<<<< HEAD
-        if (isMenuItem) {
-            *bg = uiBackgroundUnfocusedSelection_ColorId;
-        }
-        else {
-            *bg = uiBackgroundSelected_ColorId;            
-        }
-//        if (!isKeyRoot) {
-//            *bg = uiEmbossSelected1_ColorId; //uiBackgroundUnfocusedSelection_ColorId;
-//        }
-        if (!isKeyRoot) {
-            *bg = isDark_ColorTheme(colorTheme_App()) ? uiBackgroundUnfocusedSelection_ColorId
-                : uiMarked_ColorId ;
-=======
         if (!d->flags.checkMark) {     
             *bg = uiBackgroundSelected_ColorId;
             if (!isKeyRoot) {
                 *bg = isDark_ColorTheme(colorTheme_App()) ? uiBackgroundUnfocusedSelection_ColorId
-                    : uiMarked_ColorId;
-            }
->>>>>>> 2bd47648
+                                                          : uiMarked_ColorId;
+            }
         }
         *fg = uiTextSelected_ColorId;
         if (isButton) {
@@ -310,7 +295,7 @@
             }
             *fg = *icon = *meta = uiTextPressed_ColorId | permanent_ColorId;
         }
-    }
+        }
     if (((isSel || isHover) && isFrameless) || isPress) {
         /* Ensure that the full label text remains readable. */
         *fg |= permanent_ColorId;
@@ -445,7 +430,7 @@
             moved_Rect(
                 adjusted_Rect(bounds,
                               init_I2(iconPad * (flags & tight_WidgetFlag ? 1.0f : 1.5f), 0),
-                              init_I2(-iconPad * (flags & tight_WidgetFlag ? 0.5f : 1.0f), 0)),
+                          init_I2(-iconPad * (flags & tight_WidgetFlag ? 0.5f : 1.0f), 0)),
                 d->labelOffset),
             d->flags.alignVisual,
             d->flags.drawAsOutline ? fg : none_ColorId,
@@ -582,20 +567,20 @@
 
 void setText_LabelWidget(iLabelWidget *d, const iString *text) {
     if (d) {
-        updateText_LabelWidget(d, text);
-        updateSize_LabelWidget(d);
-        if (isWrapped_LabelWidget(d)) {
-            sizeChanged_LabelWidget_(d);
-        }
+    updateText_LabelWidget(d, text);
+    updateSize_LabelWidget(d);
+    if (isWrapped_LabelWidget(d)) {
+        sizeChanged_LabelWidget_(d);
+}
     }
 }
 
 void setTextCStr_LabelWidget(iLabelWidget *d, const char *text) {
     if (d) {
-        updateTextCStr_LabelWidget(d, text);
-        updateSize_LabelWidget(d);
-        if (isWrapped_LabelWidget(d)) {
-            sizeChanged_LabelWidget_(d);
+    updateTextCStr_LabelWidget(d, text);
+    updateSize_LabelWidget(d);
+    if (isWrapped_LabelWidget(d)) {
+        sizeChanged_LabelWidget_(d);
         }
     }
 }
