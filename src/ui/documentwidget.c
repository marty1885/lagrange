/* Copyright 2020 Jaakko Keränen <jaakko.keranen@iki.fi>

Redistribution and use in source and binary forms, with or without
modification, are permitted provided that the following conditions are met:

1. Redistributions of source code must retain the above copyright notice, this
   list of conditions and the following disclaimer.
2. Redistributions in binary form must reproduce the above copyright notice,
   this list of conditions and the following disclaimer in the documentation
   and/or other materials provided with the distribution.

THIS SOFTWARE IS PROVIDED BY THE COPYRIGHT HOLDERS AND CONTRIBUTORS "AS IS" AND
ANY EXPRESS OR IMPLIED WARRANTIES, INCLUDING, BUT NOT LIMITED TO, THE IMPLIED
WARRANTIES OF MERCHANTABILITY AND FITNESS FOR A PARTICULAR PURPOSE ARE
DISCLAIMED. IN NO EVENT SHALL THE COPYRIGHT OWNER OR CONTRIBUTORS BE LIABLE FOR
ANY DIRECT, INDIRECT, INCIDENTAL, SPECIAL, EXEMPLARY, OR CONSEQUENTIAL DAMAGES
(INCLUDING, BUT NOT LIMITED TO, PROCUREMENT OF SUBSTITUTE GOODS OR SERVICES;
LOSS OF USE, DATA, OR PROFITS; OR BUSINESS INTERRUPTION) HOWEVER CAUSED AND ON
ANY THEORY OF LIABILITY, WHETHER IN CONTRACT, STRICT LIABILITY, OR TORT
(INCLUDING NEGLIGENCE OR OTHERWISE) ARISING IN ANY WAY OUT OF THE USE OF THIS
SOFTWARE, EVEN IF ADVISED OF THE POSSIBILITY OF SUCH DAMAGE. */

/* TODO: This file is a little (!) too large. DocumentWidget could be split into
   a couple of smaller objects. One for rendering the document, for instance. */

#include "documentwidget.h"

#include "app.h"
#include "audio/player.h"
#include "bookmarks.h"
#include "command.h"
#include "defs.h"
#include "gempub.h"
#include "gmcerts.h"
#include "gmdocument.h"
#include "gmrequest.h"
#include "gmutil.h"
#include "history.h"
#include "indicatorwidget.h"
#include "inputwidget.h"
#include "keys.h"
#include "labelwidget.h"
#include "media.h"
#include "paint.h"
#include "periodic.h"
#include "root.h"
#include "mediaui.h"
#include "scrollwidget.h"
#include "touch.h"
#include "translation.h"
#include "util.h"
#include "visbuf.h"
#include "visited.h"

#if defined (iPlatformAppleMobile)
#   include "ios.h"
#endif

#include <the_Foundation/archive.h>
#include <the_Foundation/file.h>
#include <the_Foundation/fileinfo.h>
#include <the_Foundation/objectlist.h>
#include <the_Foundation/path.h>
#include <the_Foundation/ptrarray.h>
#include <the_Foundation/ptrset.h>
#include <the_Foundation/regexp.h>
#include <the_Foundation/stringarray.h>
#include <SDL_clipboard.h>
#include <SDL_timer.h>
#include <SDL_render.h>
#include <ctype.h>
#include <errno.h>

/*----------------------------------------------------------------------------------------------*/

iDeclareType(PersistentDocumentState)
iDeclareTypeConstruction(PersistentDocumentState)
iDeclareTypeSerialization(PersistentDocumentState)

enum iReloadInterval {
    never_RelodPeriod,
    minute_ReloadInterval,
    fiveMinutes_ReloadInterval,
    fifteenMinutes_ReloadInterval,
    hour_ReloadInterval,
    fourHours_ReloadInterval,
    twicePerDay_ReloadInterval,
    day_ReloadInterval,
    max_ReloadInterval
};

static int seconds_ReloadInterval_(enum iReloadInterval d) {
    static const int mins[] = { 0, 1, 5, 15, 60, 4 * 60, 12 * 60, 24 * 60 };
    if (d < 0 || d >= max_ReloadInterval) return 0;
    return mins[d] * 60;
}

static const char *label_ReloadInterval_(enum iReloadInterval d) {
    switch (d) {
        case never_RelodPeriod:
            return cstr_Lang("reload.never");
        case day_ReloadInterval:
            return cstr_Lang("reload.onceperday");
        case minute_ReloadInterval:
        case fiveMinutes_ReloadInterval:
        case fifteenMinutes_ReloadInterval:
            return formatCStr_Lang("num.minutes.n", seconds_ReloadInterval_(d) / 60);
        default:
            return formatCStr_Lang("num.hours.n", seconds_ReloadInterval_(d) / 3600);
    }
    return "";
}

struct Impl_PersistentDocumentState {
    iHistory *history;
    iString * url;
    enum iReloadInterval reloadInterval;
};

void init_PersistentDocumentState(iPersistentDocumentState *d) {
    d->history        = new_History();
    d->url            = new_String();
    d->reloadInterval = 0;
}

void deinit_PersistentDocumentState(iPersistentDocumentState *d) {
    delete_String(d->url);
    delete_History(d->history);
}

void serialize_PersistentDocumentState(const iPersistentDocumentState *d, iStream *outs) {
    serialize_String(d->url, outs);
    writeU16_Stream(outs, d->reloadInterval & 7);
    serialize_History(d->history, outs);
}

void deserialize_PersistentDocumentState(iPersistentDocumentState *d, iStream *ins) {
    deserialize_String(d->url, ins);
    if (indexOfCStr_String(d->url, " ptr:0x") != iInvalidPos) {
        /* Oopsie, this should not have been written; invalid URL. */
        clear_String(d->url);
    }
    const uint16_t params = readU16_Stream(ins);
    d->reloadInterval = params & 7;
    deserialize_History(d->history, ins);
}

iDefineTypeConstruction(PersistentDocumentState)

/*----------------------------------------------------------------------------------------------*/

iDeclareType(DrawBufs)

enum iDrawBufsFlag {
    updateSideBuf_DrawBufsFlag      = iBit(1),
    updateTimestampBuf_DrawBufsFlag = iBit(2),
};

struct Impl_DrawBufs {
    int            flags;
    SDL_Texture *  sideIconBuf;
    iTextBuf *     timestampBuf;
    uint32_t       lastRenderTime;
};

static void init_DrawBufs(iDrawBufs *d) {
    d->flags = 0;
    d->sideIconBuf = NULL;
    d->timestampBuf = NULL;
    d->lastRenderTime = 0;
}

static void deinit_DrawBufs(iDrawBufs *d) {
    delete_TextBuf(d->timestampBuf);
    if (d->sideIconBuf) {
        SDL_DestroyTexture(d->sideIconBuf);
    }
}

iDefineTypeConstruction(DrawBufs)

/*----------------------------------------------------------------------------------------------*/

iDeclareType(VisBufMeta)

struct Impl_VisBufMeta {
    iGmRunRange runsDrawn;
};

static void visBufInvalidated_(iVisBuf *d, size_t index) {
    iVisBufMeta *meta = d->buffers[index].user;
    iZap(meta->runsDrawn);
}

/*----------------------------------------------------------------------------------------------*/

static void animate_DocumentWidget_             (void *ticker);
static void animateMedia_DocumentWidget_        (iDocumentWidget *d);
static void updateSideIconBuf_DocumentWidget_   (const iDocumentWidget *d);
static void prerender_DocumentWidget_           (iAny *);
static void scrollBegan_DocumentWidget_         (iAnyObject *, int, uint32_t);

static const int smoothDuration_DocumentWidget_  = 600; /* milliseconds */

enum iRequestState {
    blank_RequestState,
    fetching_RequestState,
    receivedPartialResponse_RequestState,
    ready_RequestState,
};

enum iDocumentWidgetFlag {
    selecting_DocumentWidgetFlag             = iBit(1),
    noHoverWhileScrolling_DocumentWidgetFlag = iBit(2),
    showLinkNumbers_DocumentWidgetFlag       = iBit(3),
    setHoverViaKeys_DocumentWidgetFlag       = iBit(4),
    newTabViaHomeKeys_DocumentWidgetFlag     = iBit(5),
    centerVertically_DocumentWidgetFlag      = iBit(6),
    selectWords_DocumentWidgetFlag           = iBit(7),
    selectLines_DocumentWidgetFlag           = iBit(8),
    pinchZoom_DocumentWidgetFlag             = iBit(9),
    movingSelectMarkStart_DocumentWidgetFlag = iBit(10),
    movingSelectMarkEnd_DocumentWidgetFlag   = iBit(11),
    otherRootByDefault_DocumentWidgetFlag    = iBit(12), /* links open to other root by default */
    urlChanged_DocumentWidgetFlag            = iBit(13),
};

enum iDocumentLinkOrdinalMode {
    numbersAndAlphabet_DocumentLinkOrdinalMode,
    homeRow_DocumentLinkOrdinalMode,
};

struct Impl_DocumentWidget {
    iWidget        widget;
    int            flags;
    
    /* User interface: */
    enum iDocumentLinkOrdinalMode ordinalMode;
    size_t         ordinalBase;
    iRangecc       selectMark;
    iRangecc       initialSelectMark; /* for word/line selection */
    iRangecc       foundMark;
    const iGmRun * grabbedPlayer; /* currently adjusting volume in a player */
    float          grabbedStartVolume;
    int            mediaTimer;
    const iGmRun * hoverPre;    /* for clicking */
    const iGmRun * hoverAltPre; /* for drawing alt text */
    const iGmRun * hoverLink;
    const iGmRun * contextLink;
    iClick         click;
    iInt2          contextPos; /* coordinates of latest right click */
    int            pinchZoomInitial;
    int            pinchZoomPosted;
    iString        pendingGotoHeading;
    
    /* Network request: */
    enum iRequestState state;
    iGmRequest *   request;
    iAtomicInt     isRequestUpdated; /* request has new content, need to parse it */
    int            certFlags;
    iBlock *       certFingerprint;
    iDate          certExpiry;
    iString *      certSubject;
    int            redirectCount;
    iObjectList *  media; /* inline media requests */
    
    /* Document: */
    iPersistentDocumentState mod;
    iString *      titleUser;
    enum iGmStatusCode sourceStatus;
    iString        sourceHeader;
    iString        sourceMime;
    iBlock         sourceContent; /* original content as received, for saving */
    iTime          sourceTime;
    iGempub *      sourceGempub; /* NULL unless the page is Gempub content */
    iGmDocument *  doc;
    
    /* Rendering: */
    int            pageMargin;
    float          initNormScrollY;
    iSmoothScroll  scrollY;
    iAnim          sideOpacity;
    iAnim          altTextOpacity;
    iGmRunRange    visibleRuns;
    iPtrArray      visibleLinks;
    iPtrArray      visiblePre;
    iPtrArray      visibleMedia; /* currently playing audio / ongoing downloads */   
    iPtrArray      visibleWideRuns; /* scrollable blocks; TODO: merge into `visiblePre` */
    iArray         wideRunOffsets;
    iAnim          animWideRunOffset;
    uint16_t       animWideRunId;
    iGmRunRange    animWideRunRange;
    iDrawBufs *    drawBufs; /* dynamic state for drawing */
    iVisBuf *      visBuf;    
    iVisBufMeta *  visBufMeta;
    iGmRunRange    renderRuns;
    iPtrSet *      invalidRuns;
    
    /* Widget structure: */    
    iScrollWidget *scroll;
    iWidget *      footerButtons;
    iWidget *      menu;
    iWidget *      playerMenu;
    iWidget *      copyMenu;
    iTranslation * translation;
    iWidget *      phoneToolbar;
};

iDefineObjectConstruction(DocumentWidget)

static int docEnum_ = 0;

void init_DocumentWidget(iDocumentWidget *d) {
    iWidget *w = as_Widget(d);
    init_Widget(w);
    setId_Widget(w, format_CStr("document%03d", ++docEnum_));
    setFlags_Widget(w, hover_WidgetFlag | noBackground_WidgetFlag, iTrue);
    init_PersistentDocumentState(&d->mod);
    d->flags           = 0;
    d->phoneToolbar    = NULL;
    d->footerButtons   = NULL;
    iZap(d->certExpiry);
    d->certFingerprint  = new_Block(0);
    d->certFlags        = 0;
    d->certSubject      = new_String();
    d->state            = blank_RequestState;
    d->titleUser        = new_String();
    d->request          = NULL;
    d->isRequestUpdated = iFalse;
    d->media            = new_ObjectList();
    d->doc              = new_GmDocument();
    d->redirectCount    = 0;
    d->ordinalBase      = 0;
    d->initNormScrollY  = 0;
    init_SmoothScroll(&d->scrollY, w, scrollBegan_DocumentWidget_);
    d->animWideRunId = 0;
    init_Anim(&d->animWideRunOffset, 0);
    d->selectMark       = iNullRange;
    d->foundMark        = iNullRange;
    d->pageMargin       = 5;
    d->hoverPre         = NULL;
    d->hoverAltPre      = NULL;
    d->hoverLink        = NULL;
    d->contextLink      = NULL;
    iZap(d->renderRuns);
    iZap(d->visibleRuns);
    d->visBuf = new_VisBuf(); {
        d->visBufMeta = malloc(sizeof(iVisBufMeta) * numBuffers_VisBuf);
        /* Additional metadata for each buffer. */
        d->visBuf->bufferInvalidated = visBufInvalidated_;
        for (size_t i = 0; i < numBuffers_VisBuf; i++) {
            d->visBuf->buffers[i].user = d->visBufMeta + i;
        }
    }
    d->invalidRuns = new_PtrSet();
    init_Anim(&d->sideOpacity, 0);
    init_Anim(&d->altTextOpacity, 0);
    d->sourceStatus = none_GmStatusCode;
    init_String(&d->sourceHeader);
    init_String(&d->sourceMime);
    init_Block(&d->sourceContent, 0);
    iZap(d->sourceTime);
    d->sourceGempub = NULL;
    init_PtrArray(&d->visibleLinks);
    init_PtrArray(&d->visiblePre);
    init_PtrArray(&d->visibleWideRuns);
    init_Array(&d->wideRunOffsets, sizeof(int));
    init_PtrArray(&d->visibleMedia);
    d->grabbedPlayer = NULL;
    d->mediaTimer    = 0;
    init_String(&d->pendingGotoHeading);
    init_Click(&d->click, d, SDL_BUTTON_LEFT);
    addChild_Widget(w, iClob(d->scroll = new_ScrollWidget()));
    d->menu         = NULL; /* created when clicking */
    d->playerMenu   = NULL;
    d->copyMenu     = NULL;
    d->drawBufs     = new_DrawBufs();
    d->translation  = NULL;
    addChildFlags_Widget(w,
                         iClob(new_IndicatorWidget()),
                         resizeToParentWidth_WidgetFlag | resizeToParentHeight_WidgetFlag);
#if !defined (iPlatformAppleDesktop) /* in system menu */
    addAction_Widget(w, reload_KeyShortcut, "navigate.reload");
    addAction_Widget(w, closeTab_KeyShortcut, "tabs.close");
    addAction_Widget(w, SDLK_d, KMOD_PRIMARY, "bookmark.add");
    addAction_Widget(w, subscribeToPage_KeyModifier, "feeds.subscribe");
#endif
    addAction_Widget(w, navigateBack_KeyShortcut, "navigate.back");
    addAction_Widget(w, navigateForward_KeyShortcut, "navigate.forward");
    addAction_Widget(w, navigateParent_KeyShortcut, "navigate.parent");
    addAction_Widget(w, navigateRoot_KeyShortcut, "navigate.root");
}

void deinit_DocumentWidget(iDocumentWidget *d) {
    removeTicker_App(animate_DocumentWidget_, d);
    removeTicker_App(prerender_DocumentWidget_, d);
    remove_Periodic(periodic_App(), d);
    delete_Translation(d->translation);
    delete_DrawBufs(d->drawBufs);
    delete_VisBuf(d->visBuf);
    free(d->visBufMeta);
    delete_PtrSet(d->invalidRuns);
    iRelease(d->media);
    iRelease(d->request);
    delete_Gempub(d->sourceGempub);
    deinit_String(&d->pendingGotoHeading);
    deinit_Block(&d->sourceContent);
    deinit_String(&d->sourceMime);
    deinit_String(&d->sourceHeader);
    iRelease(d->doc);
    if (d->mediaTimer) {
        SDL_RemoveTimer(d->mediaTimer);
    }
    deinit_Array(&d->wideRunOffsets);
    deinit_PtrArray(&d->visibleMedia);
    deinit_PtrArray(&d->visibleWideRuns);
    deinit_PtrArray(&d->visiblePre);
    deinit_PtrArray(&d->visibleLinks);
    delete_Block(d->certFingerprint);
    delete_String(d->certSubject);
    delete_String(d->titleUser);
    deinit_PersistentDocumentState(&d->mod);
}

static iRangecc selectMark_DocumentWidget_(const iDocumentWidget *d) {
    /* Normalize so start < end. */
    iRangecc norm = d->selectMark;
    if (norm.start > norm.end) {
        iSwap(const char *, norm.start, norm.end);
    }
    return norm;
}

static void enableActions_DocumentWidget_(iDocumentWidget *d, iBool enable) {
    /* Actions are invisible child widgets of the DocumentWidget. */
    iForEach(ObjectList, i, children_Widget(d)) {
        if (isAction_Widget(i.object)) {
            setFlags_Widget(i.object, disabled_WidgetFlag, !enable);
        }
    }
}

static void setLinkNumberMode_DocumentWidget_(iDocumentWidget *d, iBool set) {
    iChangeFlags(d->flags, showLinkNumbers_DocumentWidgetFlag, set);
    /* Children have priority when handling events. */
    enableActions_DocumentWidget_(d, !set);
    if (d->menu) {
        setFlags_Widget(d->menu, disabled_WidgetFlag, set);
    }
}

static void resetWideRuns_DocumentWidget_(iDocumentWidget *d) {
    clear_Array(&d->wideRunOffsets);
    d->animWideRunId = 0;
    init_Anim(&d->animWideRunOffset, 0);
    iZap(d->animWideRunRange);
}

static void requestUpdated_DocumentWidget_(iAnyObject *obj) {
    iDocumentWidget *d = obj;
    const int wasUpdated = exchange_Atomic(&d->isRequestUpdated, iTrue);
    if (!wasUpdated) {
        postCommand_Widget(obj,
                           "document.request.updated doc:%p reqid:%u request:%p",
                           d,
                           id_GmRequest(d->request),
                           d->request);
    }
}

static void requestFinished_DocumentWidget_(iAnyObject *obj) {
    iDocumentWidget *d = obj;
    postCommand_Widget(obj,
                       "document.request.finished doc:%p reqid:%u request:%p",
                       d,
                       id_GmRequest(d->request),
                       d->request);
}

static int documentWidth_DocumentWidget_(const iDocumentWidget *d) {
    const iWidget *w        = constAs_Widget(d);
    const iRect    bounds   = bounds_Widget(w);
    const iPrefs * prefs    = prefs_App();
    const int      minWidth = 50 * gap_UI; /* lines must fit a word at least */
    const float    adjust   = iClamp((float) bounds.size.x / gap_UI / 11 - 12,
                                     -2.0f, 10.0f); /* adapt to width */
    //printf("%f\n", adjust); fflush(stdout);
    return iMini(iMax(minWidth, bounds.size.x - gap_UI * (d->pageMargin + adjust) * 2),
                 fontSize_UI * prefs->lineWidth * prefs->zoomPercent / 100);
}

static iRect documentBounds_DocumentWidget_(const iDocumentWidget *d) {
    const iRect bounds = bounds_Widget(constAs_Widget(d));
    const int   margin = gap_UI * d->pageMargin;
    iRect       rect;
    rect.size.x = documentWidth_DocumentWidget_(d);
    rect.pos.x  = mid_Rect(bounds).x - rect.size.x / 2;
    rect.pos.y  = top_Rect(bounds);
    rect.size.y = height_Rect(bounds) - margin;
    const iGmRun *banner = siteBanner_GmDocument(d->doc);
    if (!banner) {
        rect.pos.y += margin;
        rect.size.y -= margin;
    }
    if (d->flags & centerVertically_DocumentWidgetFlag) {
        const iInt2 docSize = size_GmDocument(d->doc);
        if (docSize.y < rect.size.y) {
            /* Center vertically if short. There is one empty paragraph line's worth of margin
               between the banner and the page contents. */
            const int bannerHeight = banner ? height_Rect(banner->visBounds) : 0;
            int offset = iMax(0, (rect.size.y + margin - docSize.y - bannerHeight -
                                  lineHeight_Text(paragraph_FontId)) / 2);
            rect.pos.y += offset;
            rect.size.y = docSize.y;
        }
    }
    return rect;
}

static iRect siteBannerRect_DocumentWidget_(const iDocumentWidget *d) {
    const iGmRun *banner = siteBanner_GmDocument(d->doc);
    if (!banner) {
        return zero_Rect();
    }
    const iRect docBounds = documentBounds_DocumentWidget_(d);
    const iInt2 origin = addY_I2(topLeft_Rect(docBounds), -pos_SmoothScroll(&d->scrollY));
    return moved_Rect(banner->visBounds, origin);
}

static iInt2 documentPos_DocumentWidget_(const iDocumentWidget *d, iInt2 pos) {
    return addY_I2(sub_I2(pos, topLeft_Rect(documentBounds_DocumentWidget_(d))),
                   pos_SmoothScroll(&d->scrollY));
}

static iRangei visibleRange_DocumentWidget_(const iDocumentWidget *d) {
    const int margin = !hasSiteBanner_GmDocument(d->doc) ? gap_UI * d->pageMargin : 0;
    return (iRangei){ pos_SmoothScroll(&d->scrollY) - margin,
                      pos_SmoothScroll(&d->scrollY) + height_Rect(bounds_Widget(constAs_Widget(d))) -
                          margin };
}

static void addVisible_DocumentWidget_(void *context, const iGmRun *run) {
    iDocumentWidget *d = context;
    if (~run->flags & decoration_GmRunFlag && !run->mediaId) {
        if (!d->visibleRuns.start) {
            d->visibleRuns.start = run;
        }
        d->visibleRuns.end = run;
    }
    if (run->preId) {
        pushBack_PtrArray(&d->visiblePre, run);
        if (run->flags & wide_GmRunFlag) {
            pushBack_PtrArray(&d->visibleWideRuns, run);
        }
    }
    if (run->mediaType == audio_GmRunMediaType || run->mediaType == download_GmRunMediaType) {
        iAssert(run->mediaId);
        pushBack_PtrArray(&d->visibleMedia, run);
    }
    if (run->linkId) {
        pushBack_PtrArray(&d->visibleLinks, run);
    }
}

static const iGmRun *lastVisibleLink_DocumentWidget_(const iDocumentWidget *d) {
    iReverseConstForEach(PtrArray, i, &d->visibleLinks) {
        const iGmRun *run = i.ptr;
        if (run->flags & decoration_GmRunFlag && run->linkId) {
            return run;
        }
    }
    return NULL;
}

static float normScrollPos_DocumentWidget_(const iDocumentWidget *d) {
    const int docSize = size_GmDocument(d->doc).y;
    if (docSize) {
        return pos_SmoothScroll(&d->scrollY) / (float) docSize;
    }
    return 0;
}

static int scrollMax_DocumentWidget_(const iDocumentWidget *d) {
    const iWidget *w = constAs_Widget(d);
    int sm = size_GmDocument(d->doc).y - height_Rect(bounds_Widget(w)) +
             (hasSiteBanner_GmDocument(d->doc) ? 1 : 2) * d->pageMargin * gap_UI +
             height_Widget(d->footerButtons);
    if (d->phoneToolbar) {
        sm += size_Root(w->root).y -
              top_Rect(boundsWithoutVisualOffset_Widget(d->phoneToolbar));
    }
    return sm;
}

static void invalidateLink_DocumentWidget_(iDocumentWidget *d, iGmLinkId id) {
    /* A link has multiple runs associated with it. */
    iConstForEach(PtrArray, i, &d->visibleLinks) {
        const iGmRun *run = i.ptr;
        if (run->linkId == id) {
            insert_PtrSet(d->invalidRuns, run);
        }
    }
}

static void invalidateVisibleLinks_DocumentWidget_(iDocumentWidget *d) {
    iConstForEach(PtrArray, i, &d->visibleLinks) {
        const iGmRun *run = i.ptr;
        if (run->linkId) {
            insert_PtrSet(d->invalidRuns, run);
        }
    }
}

static int runOffset_DocumentWidget_(const iDocumentWidget *d, const iGmRun *run) {
    if (run->preId && run->flags & wide_GmRunFlag) {
        if (d->animWideRunId == run->preId) {
            return -value_Anim(&d->animWideRunOffset);
        }
        const size_t numOffsets = size_Array(&d->wideRunOffsets);
        const int *offsets = constData_Array(&d->wideRunOffsets);
        if (run->preId <= numOffsets) {
            return -offsets[run->preId - 1];
        }
    }
    return 0;
}

static void invalidateWideRunsWithNonzeroOffset_DocumentWidget_(iDocumentWidget *d) {
    iConstForEach(PtrArray, i, &d->visibleWideRuns) {
        const iGmRun *run = i.ptr;
        if (runOffset_DocumentWidget_(d, run)) {
            insert_PtrSet(d->invalidRuns, run);
        }
    }
}

static void animate_DocumentWidget_(void *ticker) {
    iDocumentWidget *d = ticker;
    refresh_Widget(d);
    if (!isFinished_Anim(&d->sideOpacity) || !isFinished_Anim(&d->altTextOpacity)) {
        addTicker_App(animate_DocumentWidget_, d);
    }
}

static iBool isHoverAllowed_DocumentWidget_(const iDocumentWidget *d) {
    if (!isHover_Widget(d)) {
        return iFalse;
    }
    if (!(d->state == ready_RequestState || d->state == receivedPartialResponse_RequestState)) {
        return iFalse;
    }
    if (d->flags & noHoverWhileScrolling_DocumentWidgetFlag) {
        return iFalse;
    }
    if (d->flags & pinchZoom_DocumentWidgetFlag) {
        return iFalse;
    }
    if (flags_Widget(constAs_Widget(d)) & touchDrag_WidgetFlag) {
        return iFalse;
    }
    if (flags_Widget(constAs_Widget(d->scroll)) & pressed_WidgetFlag) {
        return iFalse;
    }
    return iTrue;
}

static void updateHover_DocumentWidget_(iDocumentWidget *d, iInt2 mouse) {
    const iWidget *w            = constAs_Widget(d);
    const iRect    docBounds    = documentBounds_DocumentWidget_(d);
    const iGmRun * oldHoverLink = d->hoverLink;
    d->hoverPre                 = NULL;
    d->hoverLink                = NULL;
    const iInt2 hoverPos = addY_I2(sub_I2(mouse, topLeft_Rect(docBounds)), pos_SmoothScroll(&d->scrollY));
    if (isHoverAllowed_DocumentWidget_(d)) {
        iConstForEach(PtrArray, i, &d->visibleLinks) {
            const iGmRun *run = i.ptr;
            /* Click targets are slightly expanded so there are no gaps between links. */
            if (contains_Rect(expanded_Rect(run->bounds, init1_I2(gap_Text / 2)), hoverPos)) {
                d->hoverLink = run;
                break;
            }
        }
    }
    if (d->hoverLink != oldHoverLink) {
        if (oldHoverLink) {
            invalidateLink_DocumentWidget_(d, oldHoverLink->linkId);
        }
        if (d->hoverLink) {
            invalidateLink_DocumentWidget_(d, d->hoverLink->linkId);
        }
        refresh_Widget(w);
    }
    /* Hovering over preformatted blocks. */
    if (isHoverAllowed_DocumentWidget_(d)) {
        iConstForEach(PtrArray, j, &d->visiblePre) {
            const iGmRun *run = j.ptr;
            if (contains_Rect(run->bounds, hoverPos)) {
                d->hoverPre    = run;
                d->hoverAltPre = run;
                break;
            }
        }
    }
    if (!d->hoverPre) {
        setValueSpeed_Anim(&d->altTextOpacity, 0.0f, 1.5f);
        if (!isFinished_Anim(&d->altTextOpacity)) {
            animate_DocumentWidget_(d);
        }
    }
    else if (d->hoverPre &&
             preHasAltText_GmDocument(d->doc, d->hoverPre->preId) &&
             ~d->flags & noHoverWhileScrolling_DocumentWidgetFlag) {
        setValueSpeed_Anim(&d->altTextOpacity, 1.0f, 1.5f);
        if (!isFinished_Anim(&d->altTextOpacity)) {
            animate_DocumentWidget_(d);
        }
    }
    if (isHover_Widget(w) && !contains_Widget(constAs_Widget(d->scroll), mouse)) {
        setCursor_Window(get_Window(),
                         d->hoverLink || d->hoverPre ? SDL_SYSTEM_CURSOR_HAND
                                                     : SDL_SYSTEM_CURSOR_IBEAM);
        if (d->hoverLink &&
            linkFlags_GmDocument(d->doc, d->hoverLink->linkId) & permanent_GmLinkFlag) {
            setCursor_Window(get_Window(), SDL_SYSTEM_CURSOR_ARROW); /* not dismissable */
        }
    }
}

static void updateSideOpacity_DocumentWidget_(iDocumentWidget *d, iBool isAnimated) {
    float opacity = 0.0f;
    const iGmRun *banner = siteBanner_GmDocument(d->doc);
    if (banner && bottom_Rect(banner->visBounds) < pos_SmoothScroll(&d->scrollY)) {
        opacity = 1.0f;
    }
    setValue_Anim(&d->sideOpacity, opacity, isAnimated ? (opacity < 0.5f ? 100 : 200) : 0);
    animate_DocumentWidget_(d);
}

static uint32_t mediaUpdateInterval_DocumentWidget_(const iDocumentWidget *d) {
    if (document_App() != d) {
        return 0;
    }
    if (get_Window()->isDrawFrozen) {
        return 0;
    }
    static const uint32_t invalidInterval_ = ~0u;
    uint32_t interval = invalidInterval_;
    iConstForEach(PtrArray, i, &d->visibleMedia) {
        const iGmRun *run = i.ptr;
        if (run->mediaType == audio_GmRunMediaType) {
            iPlayer *plr = audioPlayer_Media(media_GmDocument(d->doc), run->mediaId);
            if (flags_Player(plr) & adjustingVolume_PlayerFlag ||
                (isStarted_Player(plr) && !isPaused_Player(plr))) {
                interval = iMin(interval, 1000 / 15);
            }
        }
        else if (run->mediaType == download_GmRunMediaType) {
            interval = iMin(interval, 1000);
        }
    }
    return interval != invalidInterval_ ? interval : 0;
}

static uint32_t postMediaUpdate_DocumentWidget_(uint32_t interval, void *context) {
    /* Called in timer thread; don't access the widget. */
    iUnused(context);
    postCommand_App("media.player.update");
    return interval;
}

static void updateMedia_DocumentWidget_(iDocumentWidget *d) {
    if (document_App() == d) {
        refresh_Widget(d);
        iConstForEach(PtrArray, i, &d->visibleMedia) {
            const iGmRun *run = i.ptr;
            if (run->mediaType == audio_GmRunMediaType) {
                iPlayer *plr = audioPlayer_Media(media_GmDocument(d->doc), run->mediaId);
                if (idleTimeMs_Player(plr) > 3000 && ~flags_Player(plr) & volumeGrabbed_PlayerFlag &&
                    flags_Player(plr) & adjustingVolume_PlayerFlag) {
                    setFlags_Player(plr, adjustingVolume_PlayerFlag, iFalse);
                }
            }
        }
    }
    if (d->mediaTimer && mediaUpdateInterval_DocumentWidget_(d) == 0) {
        SDL_RemoveTimer(d->mediaTimer);
        d->mediaTimer = 0;
    }
}

static void animateMedia_DocumentWidget_(iDocumentWidget *d) {
    if (document_App() != d) {
        if (d->mediaTimer) {
            SDL_RemoveTimer(d->mediaTimer);
            d->mediaTimer = 0;
        }
        return;
    }
    uint32_t interval = mediaUpdateInterval_DocumentWidget_(d);
    if (interval && !d->mediaTimer) {
        d->mediaTimer = SDL_AddTimer(interval, postMediaUpdate_DocumentWidget_, d);
    }
}

static iRangecc currentHeading_DocumentWidget_(const iDocumentWidget *d) {
    iRangecc heading = iNullRange;
    if (d->visibleRuns.start) {
        iConstForEach(Array, i, headings_GmDocument(d->doc)) {
            const iGmHeading *head = i.value;
            if (head->level == 0) {
                if (head->text.start <= d->visibleRuns.start->text.start) {
                    heading = head->text;
                }
                if (d->visibleRuns.end && head->text.start > d->visibleRuns.end->text.start) {
                    break;
                }
            }
        }
    }
    return heading;
}

static int updateScrollMax_DocumentWidget_(iDocumentWidget *d) {
    arrange_Widget(d->footerButtons); /* scrollMax depends on footer height */
    const int scrollMax = scrollMax_DocumentWidget_(d);
    setMax_SmoothScroll(&d->scrollY, scrollMax);
    return scrollMax;
}

static void updateVisible_DocumentWidget_(iDocumentWidget *d) {
    iChangeFlags(d->flags,
                 centerVertically_DocumentWidgetFlag,
                 prefs_App()->centerShortDocs || startsWithCase_String(d->mod.url, "about:") ||
                     !isSuccess_GmStatusCode(d->sourceStatus));
    const iRangei visRange  = visibleRange_DocumentWidget_(d);
    const iRect   bounds    = bounds_Widget(as_Widget(d));
    const int     scrollMax = updateScrollMax_DocumentWidget_(d);
    /* Reposition the footer buttons as appropriate. */
    /* TODO: You can just position `footerButtons` here completely without having to get
       `Widget` involved with the offset in any way. */
    if (d->footerButtons) {
        const iRect bounds    = bounds_Widget(as_Widget(d));
        const iRect docBounds = documentBounds_DocumentWidget_(d);
        const int   hPad      = (width_Rect(bounds) - iMin(120 * gap_UI, width_Rect(docBounds))) / 2;
        const int   vPad      = 3 * gap_UI;
        setPadding_Widget(d->footerButtons, hPad, vPad, hPad, vPad);
        d->footerButtons->animOffsetRef = (scrollMax > 0 ? &d->scrollY.pos : NULL);
        if (scrollMax <= 0) {
            d->footerButtons->animOffsetRef = NULL;
            d->footerButtons->rect.pos.y = height_Rect(bounds) - height_Widget(d->footerButtons);
        }
        else {
            d->footerButtons->animOffsetRef = &d->scrollY.pos;
            d->footerButtons->rect.pos.y = size_GmDocument(d->doc).y + 2 * gap_UI * d->pageMargin;
        }
    }
    setRange_ScrollWidget(d->scroll, (iRangei){ 0, scrollMax });
    const int docSize = size_GmDocument(d->doc).y;
    setThumb_ScrollWidget(d->scroll,
                          pos_SmoothScroll(&d->scrollY),
                          docSize > 0 ? height_Rect(bounds) * size_Range(&visRange) / docSize : 0);
    clear_PtrArray(&d->visibleLinks);
    clear_PtrArray(&d->visibleWideRuns);
    clear_PtrArray(&d->visiblePre);
    clear_PtrArray(&d->visibleMedia);
    const iRangecc oldHeading = currentHeading_DocumentWidget_(d);
    /* Scan for visible runs. */ {
        iZap(d->visibleRuns);
        render_GmDocument(d->doc, visRange, addVisible_DocumentWidget_, d);
    }
    const iRangecc newHeading = currentHeading_DocumentWidget_(d);
    if (memcmp(&oldHeading, &newHeading, sizeof(oldHeading))) {
        d->drawBufs->flags |= updateSideBuf_DrawBufsFlag;
    }
    updateHover_DocumentWidget_(d, mouseCoord_Window(get_Window()));
    updateSideOpacity_DocumentWidget_(d, iTrue);
    animateMedia_DocumentWidget_(d);
    /* Remember scroll positions of recently visited pages. */ {
        iRecentUrl *recent = mostRecentUrl_History(d->mod.history);
        if (recent && docSize && d->state == ready_RequestState) {
            recent->normScrollY = normScrollPos_DocumentWidget_(d);
        }
    }
    /* After scrolling/resizing stops, begin pre-rendering the visbuf contents. */ {
        removeTicker_App(prerender_DocumentWidget_, d);
        remove_Periodic(periodic_App(), d);
        add_Periodic(periodic_App(), d, "document.render");
    }
}

static void updateWindowTitle_DocumentWidget_(const iDocumentWidget *d) {
    iLabelWidget *tabButton = tabPageButton_Widget(findChild_Widget(root_Widget(constAs_Widget(d)),
                                                                    "doctabs"), d);
    if (!tabButton) {
        /* Not part of the UI at the moment. */
        return;
    }
    iStringArray *title = iClob(new_StringArray());
    if (!isEmpty_String(title_GmDocument(d->doc))) {
        pushBack_StringArray(title, title_GmDocument(d->doc));
    }
    if (!isEmpty_String(d->titleUser)) {
        pushBack_StringArray(title, d->titleUser);
    }
    else {
        iUrl parts;
        init_Url(&parts, d->mod.url);
        if (equalCase_Rangecc(parts.scheme, "about")) {
            if (!findWidget_App("winbar")) {
                pushBackCStr_StringArray(title, "Lagrange");
            }
        }
        else if (!isEmpty_Range(&parts.host)) {
            pushBackRange_StringArray(title, parts.host);
        }
    }
    if (isEmpty_StringArray(title)) {
        pushBackCStr_StringArray(title, "Lagrange");
    }
    /* Take away parts if it doesn't fit. */
    const int avail = bounds_Widget(as_Widget(tabButton)).size.x - 3 * gap_UI;
    iBool setWindow = (document_App() == d && isUnderKeyRoot_Widget(d));
    for (;;) {
        iString *text = collect_String(joinCStr_StringArray(title, " \u2014 "));
        if (setWindow) {
            /* Longest version for the window title, and omit the icon. */
            setTitle_Window(get_Window(), text);
            setWindow = iFalse;
        }
        const iChar siteIcon = siteIcon_GmDocument(d->doc);
        if (siteIcon) {
            if (!isEmpty_String(text)) {
                prependCStr_String(text, "  " restore_ColorEscape);
            }
            prependChar_String(text, siteIcon);
            prependCStr_String(text, escape_Color(uiIcon_ColorId));
        }
        const int width = advanceRange_Text(default_FontId, range_String(text)).x;
        if (width <= avail ||
            isEmpty_StringArray(title)) {
            updateText_LabelWidget(tabButton, text);
            break;
        }
        if (size_StringArray(title) == 1) {
            /* Just truncate to fit. */
            const char *endPos;
            tryAdvanceNoWrap_Text(default_FontId,
                                  range_String(text),
                                  avail - advance_Text(default_FontId, "...").x,
                                  &endPos);
            updateText_LabelWidget(
                tabButton,
                collectNewFormat_String(
                    "%s...", cstr_Rangecc((iRangecc){ constBegin_String(text), endPos })));
            break;
        }
        remove_StringArray(title, size_StringArray(title) - 1);
    }
}

static void updateTimestampBuf_DocumentWidget_(const iDocumentWidget *d) {
    if (!isExposed_Window(get_Window())) {
        return;
    }
    if (d->drawBufs->timestampBuf) {
        delete_TextBuf(d->drawBufs->timestampBuf);
        d->drawBufs->timestampBuf = NULL;
    }
    if (isValid_Time(&d->sourceTime)) {
        d->drawBufs->timestampBuf = new_TextBuf(
            uiLabel_FontId,
            white_ColorId,
            cstrCollect_String(format_Time(&d->sourceTime, cstr_Lang("page.timestamp"))));
    }
    d->drawBufs->flags &= ~updateTimestampBuf_DrawBufsFlag;
}

static void invalidate_DocumentWidget_(iDocumentWidget *d) {
    invalidate_VisBuf(d->visBuf);
    clear_PtrSet(d->invalidRuns);
}

static iRangecc bannerText_DocumentWidget_(const iDocumentWidget *d) {
    return isEmpty_String(d->titleUser) ? range_String(bannerText_GmDocument(d->doc))
                                        : range_String(d->titleUser);
}

static void documentRunsInvalidated_DocumentWidget_(iDocumentWidget *d) {
    d->foundMark       = iNullRange;
    d->selectMark      = iNullRange;
    d->hoverPre        = NULL;
    d->hoverAltPre     = NULL;
    d->hoverLink       = NULL;
    d->contextLink     = NULL;
    iZap(d->visibleRuns);
    iZap(d->renderRuns);
}

iBool isPinned_DocumentWidget_(const iDocumentWidget *d) {
    if (d->flags & otherRootByDefault_DocumentWidgetFlag) {
        return iTrue;
    }
    const iWidget *w = constAs_Widget(d);
    const iWindow *win = get_Window();
    if (numRoots_Window(win) == 1) {
        return iFalse;
    }
    const iPrefs *prefs = prefs_App();
    return (prefs->pinSplit == 1 && w->root == win->roots[0]) ||
           (prefs->pinSplit == 2 && w->root == win->roots[1]);
}

static void showOrHidePinningIndicator_DocumentWidget_(iDocumentWidget *d) {
    iWidget *w = as_Widget(d);
    showCollapsed_Widget(findChild_Widget(root_Widget(w), "document.pinned"),
                         isPinned_DocumentWidget_(d));
}

static void documentWasChanged_DocumentWidget_(iDocumentWidget *d) {
    documentRunsInvalidated_DocumentWidget_(d);
    updateWindowTitle_DocumentWidget_(d);
    updateVisible_DocumentWidget_(d);
    d->drawBufs->flags |= updateSideBuf_DrawBufsFlag;
    invalidate_DocumentWidget_(d);
    refresh_Widget(as_Widget(d));
    /* Check for special bookmark tags. */
    d->flags &= ~otherRootByDefault_DocumentWidgetFlag;
    const uint16_t bmid = findUrl_Bookmarks(bookmarks_App(), d->mod.url);
    if (bmid) {
        const iBookmark *bm = get_Bookmarks(bookmarks_App(), bmid);
        if (hasTag_Bookmark(bm, linkSplit_BookmarkTag)) {
            d->flags |= otherRootByDefault_DocumentWidgetFlag;
        }
    }
    showOrHidePinningIndicator_DocumentWidget_(d);    
}

void setSource_DocumentWidget(iDocumentWidget *d, const iString *source) {
    setUrl_GmDocument(d->doc, d->mod.url);
    setSource_GmDocument(d->doc,
                         source,
                         documentWidth_DocumentWidget_(d),
                         isFinished_GmRequest(d->request) ? final_GmDocumentUpdate
                                                          : partial_GmDocumentUpdate);
    documentWasChanged_DocumentWidget_(d);
}

static void replaceDocument_DocumentWidget_(iDocumentWidget *d, iGmDocument *newDoc) {
    iRelease(d->doc);
    d->doc = ref_Object(newDoc);
    documentWasChanged_DocumentWidget_(d);
}

static void updateTheme_DocumentWidget_(iDocumentWidget *d) {
    if (isEmpty_String(d->titleUser)) {
        setThemeSeed_GmDocument(d->doc,
                                collect_Block(newRange_Block(urlHost_String(d->mod.url))));
    }
    else {
        setThemeSeed_GmDocument(d->doc, &d->titleUser->chars);
    }
    d->drawBufs->flags |= updateTimestampBuf_DrawBufsFlag;
}

static enum iGmDocumentBanner bannerType_DocumentWidget_(const iDocumentWidget *d) {
    if (d->certFlags & available_GmCertFlag) {
        const int req = domainVerified_GmCertFlag | timeVerified_GmCertFlag | trusted_GmCertFlag;
        if ((d->certFlags & req) != req) {
            return certificateWarning_GmDocumentBanner;
        }
    }
    return siteDomain_GmDocumentBanner;
}

static void makeFooterButtons_DocumentWidget_(iDocumentWidget *d, const iMenuItem *items, size_t count) {
    iWidget *w = as_Widget(d);
    destroy_Widget(d->footerButtons);
    d->footerButtons = NULL;
    if (count == 0) {
        return;
    }
    d->footerButtons = new_Widget();
    setFlags_Widget(d->footerButtons,
                    unhittable_WidgetFlag | arrangeVertical_WidgetFlag |
                        resizeWidthOfChildren_WidgetFlag | arrangeHeight_WidgetFlag |
                        fixedPosition_WidgetFlag | resizeToParentWidth_WidgetFlag,
                    iTrue);
    //setBackgroundColor_Widget(d->footerButtons, tmBackground_ColorId);
    for (size_t i = 0; i < count; ++i) {
        iLabelWidget *button = addChildFlags_Widget(
            d->footerButtons,
            iClob(newKeyMods_LabelWidget(
                items[i].label, items[i].key, items[i].kmods, items[i].command)),
            alignLeft_WidgetFlag | drawKey_WidgetFlag);
        checkIcon_LabelWidget(button);
        setFont_LabelWidget(button, uiContent_FontId);
    }
    addChild_Widget(as_Widget(d), iClob(d->footerButtons));
    arrange_Widget(d->footerButtons);
    arrange_Widget(w);
    updateVisible_DocumentWidget_(d); /* final placement for the buttons */
}

static void showErrorPage_DocumentWidget_(iDocumentWidget *d, enum iGmStatusCode code,
                                          const iString *meta) {
    iString *src = collectNewCStr_String("# ");
    const iGmError *msg = get_GmError(code);
    appendChar_String(src, msg->icon ? msg->icon : 0x2327); /* X in a box */
    appendFormat_String(src, " %s\n%s", msg->title, msg->info);
    iBool useBanner = iTrue;
    if (meta) {
        switch (code) {
            case schemeChangeRedirect_GmStatusCode:
            case tooManyRedirects_GmStatusCode:
                appendFormat_String(src, "\n=> %s\n", cstr_String(meta));
                break;
            case tlsFailure_GmStatusCode:
                useBanner = iFalse; /* valid data wasn't received from host */
                appendFormat_String(src, "\n\n>%s\n", cstr_String(meta));
                break;
            case failedToOpenFile_GmStatusCode:
            case certificateNotValid_GmStatusCode:
                appendFormat_String(src, "\n\n%s", cstr_String(meta));
                break;
            case unsupportedMimeType_GmStatusCode: {
                iString *key = collectNew_String();
                toString_Sym(SDLK_s, KMOD_PRIMARY, key);
                appendFormat_String(src, "\n```\n%s\n```\n", cstr_String(meta));
//                appendFormat_String(src,
//                                    cstr_Lang("error.unsupported.suggestsave"),
//                                    cstr_String(key),
//                                    saveToDownloads_Label);
                makeFooterButtons_DocumentWidget_(
                    d,
                    (iMenuItem[]){ { translateCStr_Lang(download_Icon " " saveToDownloads_Label),
                                     0,
                                     0,
                                     "document.save" } },
                    1);
                break;
            }
            case slowDown_GmStatusCode:
                appendFormat_String(src, "\n\nWait %s seconds before your next request.",
                                    cstr_String(meta));
                break;
            default:
                if (!isEmpty_String(meta)) {
                    appendFormat_String(src, "\n\n${error.server.msg}\n> %s", cstr_String(meta));
                }
                break;
        }
    }
    if (category_GmStatusCode(code) == categoryClientCertificate_GmStatus) {
        makeFooterButtons_DocumentWidget_(
            d,
            (iMenuItem[]){ { leftHalf_Icon " ${menu.show.identities}", '4', KMOD_PRIMARY, "sidebar.mode arg:3 show:1" },
                           { person_Icon " ${menu.identity.new}", newIdentity_KeyShortcut, "ident.new" } },
            2);
    }
    setBanner_GmDocument(d->doc, useBanner ? bannerType_DocumentWidget_(d) : none_GmDocumentBanner);
    setFormat_GmDocument(d->doc, gemini_SourceFormat);
    translate_Lang(src);
    d->state = ready_RequestState;
    setSource_DocumentWidget(d, src);
    updateTheme_DocumentWidget_(d);
    reset_SmoothScroll(&d->scrollY);
    init_Anim(&d->sideOpacity, 0);
    init_Anim(&d->altTextOpacity, 0);
    resetWideRuns_DocumentWidget_(d);
}

static void updateFetchProgress_DocumentWidget_(iDocumentWidget *d) {
    iLabelWidget *prog   = findChild_Widget(root_Widget(as_Widget(d)), "document.progress");
    const size_t  dlSize = d->request ? bodySize_GmRequest(d->request) : 0;
    showCollapsed_Widget(as_Widget(prog), dlSize >= 250000);
    if (isVisible_Widget(prog)) {
        updateText_LabelWidget(prog,
                               collectNewFormat_String("%s%.3f ${mb}",
                                                       isFinished_GmRequest(d->request)
                                                           ? uiHeading_ColorEscape
                                                           : uiTextCaution_ColorEscape,
                                                       dlSize / 1.0e6f));
    }
}

static const char *zipPageHeading_(const iRangecc mime) {
    if (equalCase_Rangecc(mime, "application/gpub+zip")) {
        return book_Icon " Gempub";
    }
    iRangecc type = iNullRange;
    nextSplit_Rangecc(mime, "/", &type); /* skip the part before the slash */
    nextSplit_Rangecc(mime, "/", &type);
    if (startsWithCase_Rangecc(type, "x-")) {
        type.start += 2;
    }
    iString *heading = upper_String(collectNewRange_String(type));
    appendCStr_String(heading, " Archive");
    prependCStr_String(heading, folder_Icon " ");
    return cstrCollect_String(heading);
}

static void postProcessRequestContent_DocumentWidget_(iDocumentWidget *d, iBool isCached) {
    iWidget *w = as_Widget(d);
    delete_Gempub(d->sourceGempub);
    d->sourceGempub = NULL;
    if (!cmpCase_String(&d->sourceMime, "application/octet-stream") ||
        !cmpCase_String(&d->sourceMime, mimeType_Gempub) ||
        endsWithCase_String(d->mod.url, ".gpub")) {
        iGempub *gempub = new_Gempub();
        if (open_Gempub(gempub, &d->sourceContent)) {
            setBaseUrl_Gempub(gempub, d->mod.url);
            setSource_DocumentWidget(d, collect_String(coverPageSource_Gempub(gempub)));
            setCStr_String(&d->sourceMime, mimeType_Gempub);
            d->sourceGempub = gempub;
        }
        else {
            delete_Gempub(gempub);
        }
    }
    if (!d->sourceGempub) {
        const iString *localPath = collect_String(localFilePathFromUrl_String(d->mod.url));
        iBool isInside = iFalse;
        if (localPath && !fileExists_FileInfo(localPath)) {
            /* This URL may refer to a file inside the archive. */
            localPath = findContainerArchive_Path(localPath);
            isInside = iTrue;
        }
        if (localPath && equal_CStr(mediaType_Path(localPath), "application/gpub+zip")) {
            iGempub *gempub = new_Gempub();
            if (openFile_Gempub(gempub, localPath)) {
                setBaseUrl_Gempub(gempub, collect_String(makeFileUrl_String(localPath)));
                if (!isInside) {
                    setSource_DocumentWidget(d, collect_String(coverPageSource_Gempub(gempub)));
                    setCStr_String(&d->sourceMime, mimeType_Gempub);
                }
                d->sourceGempub = gempub;
            }
            else {
                delete_Gempub(gempub);
            }
        }
    }
    if (d->sourceGempub) {
        if (equal_String(d->mod.url, coverPageUrl_Gempub(d->sourceGempub))) {
            if (!isRemote_Gempub(d->sourceGempub)) {
                iArray *items = collectNew_Array(sizeof(iMenuItem));
                pushBack_Array(
                    items,
                    &(iMenuItem){ book_Icon " ${gempub.cover.view}",
                                  0,
                                  0,
                                  format_CStr("!open url:%s",
                                              cstr_String(indexPageUrl_Gempub(d->sourceGempub))) });
                if (navSize_Gempub(d->sourceGempub) > 0) {
                    pushBack_Array(
                        items,
                        &(iMenuItem){
                            format_CStr(forwardArrow_Icon " %s",
                                        cstr_String(navLinkLabel_Gempub(d->sourceGempub, 0))),
                            SDLK_RIGHT,
                            0,
                            format_CStr("!open url:%s",
                                        cstr_String(navLinkUrl_Gempub(d->sourceGempub, 0))) });
                }
                makeFooterButtons_DocumentWidget_(d, constData_Array(items), size_Array(items));
            }
            else {
                makeFooterButtons_DocumentWidget_(
                    d,
                    (iMenuItem[]){ { book_Icon " ${menu.save.downloads.open}",
                                     SDLK_s,
                                     KMOD_PRIMARY | KMOD_SHIFT,
                                     "document.save open:1" },
                                   { download_Icon " " saveToDownloads_Label,
                                     SDLK_s,
                                     KMOD_PRIMARY,
                                     "document.save" } },
                    2);
            }
            if (preloadCoverImage_Gempub(d->sourceGempub, d->doc)) {
                redoLayout_GmDocument(d->doc);
                updateVisible_DocumentWidget_(d);
                invalidate_DocumentWidget_(d);
            }
        }
        else if (equal_String(d->mod.url, indexPageUrl_Gempub(d->sourceGempub))) {
            makeFooterButtons_DocumentWidget_(
                d,
                (iMenuItem[]){ { format_CStr(book_Icon " %s",
                                             cstr_String(property_Gempub(d->sourceGempub,
                                                                         title_GempubProperty))),
                                 SDLK_LEFT,
                                 0,
                                 format_CStr("!open url:%s",
                                             cstr_String(coverPageUrl_Gempub(d->sourceGempub))) } },
                1);
        }
        else {
            /* Navigation buttons. */
            iArray *items = collectNew_Array(sizeof(iMenuItem));
            const size_t navIndex = navIndex_Gempub(d->sourceGempub, d->mod.url);
            if (navIndex != iInvalidPos) {
                if (navIndex < navSize_Gempub(d->sourceGempub) - 1) {
                    pushBack_Array(
                        items,
                        &(iMenuItem){
                            format_CStr(forwardArrow_Icon " %s",
                                        cstr_String(navLinkLabel_Gempub(d->sourceGempub, navIndex + 1))),
                            SDLK_RIGHT,
                            0,
                            format_CStr("!open url:%s",
                                        cstr_String(navLinkUrl_Gempub(d->sourceGempub, navIndex + 1))) });
                }
                if (navIndex > 0) {
                    pushBack_Array(
                        items,
                        &(iMenuItem){
                            format_CStr(backArrow_Icon " %s",
                                        cstr_String(navLinkLabel_Gempub(d->sourceGempub, navIndex - 1))),
                            SDLK_LEFT,
                            0,
                            format_CStr("!open url:%s",
                                        cstr_String(navLinkUrl_Gempub(d->sourceGempub, navIndex - 1))) });
                }
                else if (!equalCase_String(d->mod.url, indexPageUrl_Gempub(d->sourceGempub))) {
                    pushBack_Array(
                        items,
                        &(iMenuItem){
                            format_CStr(book_Icon " %s",
                                        cstr_String(property_Gempub(d->sourceGempub, title_GempubProperty))),
                            SDLK_LEFT,
                            0,
                            format_CStr("!open url:%s",
                                        cstr_String(coverPageUrl_Gempub(d->sourceGempub))) });
                }
            }
            if (!isEmpty_Array(items)) {
                makeFooterButtons_DocumentWidget_(d, constData_Array(items), size_Array(items));                
            }
        }
        if (!isCached && prefs_App()->pinSplit &&
            equal_String(d->mod.url, indexPageUrl_Gempub(d->sourceGempub))) {
            const iString *navStart = navStartLinkUrl_Gempub(d->sourceGempub);
            if (navStart) {
                iWindow *win = get_Window();
                /* Auto-split to show index and the first navigation link. */
                if (numRoots_Window(win) == 2) {
                    /* This document is showing the index page. */
                    iRoot *other = otherRoot_Window(win, w->root);
                    postCommandf_Root(other, "open url:%s", cstr_String(navStart));
                    if (prefs_App()->pinSplit == 1 && w->root == win->roots[1]) {
                        /* On the wrong side. */
                        postCommand_App("ui.split swap:1");
                    }
                }
                else {
                    postCommandf_App(
                        "open newtab:%d url:%s", otherRoot_OpenTabFlag, cstr_String(navStart));
                }
            }
        }
    }
}

static void updateDocument_DocumentWidget_(iDocumentWidget *d,
                                           const iGmResponse *response,
                                           iGmDocument *cachedDoc,
                                           const iBool isInitialUpdate) {
    if (d->state == ready_RequestState) {
        return;
    }
    const iBool isRequestFinished = isFinished_GmRequest(d->request);
    /* TODO: Do document update in the background. However, that requires a text metrics calculator
       that does not try to cache the glyph bitmaps. */
    const enum iGmStatusCode statusCode = response->statusCode;
    if (category_GmStatusCode(statusCode) != categoryInput_GmStatusCode) {
        iBool setSource = iTrue;
        iString str;
        invalidate_DocumentWidget_(d);
        if (document_App() == d) {
            updateTheme_DocumentWidget_(d);
        }
        clear_String(&d->sourceMime);
        d->sourceTime = response->when;
        d->drawBufs->flags |= updateTimestampBuf_DrawBufsFlag;
        initBlock_String(&str, &response->body);
        if (isSuccess_GmStatusCode(statusCode)) {
            /* Check the MIME type. */
            iRangecc charset = range_CStr("utf-8");
            enum iSourceFormat docFormat = undefined_SourceFormat;
            const iString *mimeStr = collect_String(lower_String(&response->meta)); /* for convenience */
            set_String(&d->sourceMime, mimeStr);
            iRangecc mime = range_String(mimeStr);
            iRangecc seg = iNullRange;
            while (nextSplit_Rangecc(mime, ";", &seg)) {
                iRangecc param = seg;
                trim_Rangecc(&param);
                if (equal_Rangecc(param, "text/gemini")) {
                    docFormat = gemini_SourceFormat;
                    setRange_String(&d->sourceMime, param);
                }
                else if (startsWith_Rangecc(param, "text/") ||
<<<<<<< HEAD
                         equal_Rangecc(param, "application/json")) {
                    docFormat = plainText_SourceFormat;
=======
                         equal_Rangecc(param, "application/json") ||
                         equal_Rangecc(param, "application/x-pem-file") ||
                         equal_Rangecc(param, "application/pem-certificate-chain")) {
                    docFormat = plainText_GmDocumentFormat;
>>>>>>> ee17ef3d
                    setRange_String(&d->sourceMime, param);
                }
                else if (equal_Rangecc(param, "application/zip") ||
                         (startsWith_Rangecc(param, "application/") &&
                          endsWithCase_Rangecc(param, "+zip"))) {
                    docFormat = gemini_SourceFormat;
                    setRange_String(&d->sourceMime, param);
                    iString *key = collectNew_String();
                    toString_Sym(SDLK_s, KMOD_PRIMARY, key);
                    format_String(&str, "# %s\n", zipPageHeading_(param));
                    appendFormat_String(&str,
                                        cstr_Lang("doc.archive"),
                                        cstr_Rangecc(baseName_Path(d->mod.url)));
                    appendCStr_String(&str, "\n\n");
                    iString *localPath = localFilePathFromUrl_String(d->mod.url);
                    if (!localPath) {
                        appendFormat_String(&str, "%s\n\n",
                                            format_CStr(cstr_Lang("error.unsupported.suggestsave"),
                                                        cstr_String(key),
                                                        saveToDownloads_Label));
                    }
                    delete_String(localPath);
                    if (equalCase_Rangecc(urlScheme_String(d->mod.url), "file")) {
                        appendFormat_String(&str, "=> %s/ ${doc.archive.view}\n",
                                            cstr_String(withSpacesEncoded_String(d->mod.url)));
                    }
                    translate_Lang(&str);
                }
                else if (startsWith_Rangecc(param, "image/") ||
                         startsWith_Rangecc(param, "audio/")) {
                    const iBool isAudio = startsWith_Rangecc(param, "audio/");
                    /* Make a simple document with an image or audio player. */
                    docFormat = gemini_SourceFormat;
                    setRange_String(&d->sourceMime, param);
                    const iGmLinkId imgLinkId = 1; /* there's only the one link */
                    /* TODO: Do the image loading in `postProcessRequestContent_DocumentWidget_()` */
                    if ((isAudio && isInitialUpdate) || (!isAudio && isRequestFinished)) {
                        const char *linkTitle =
                            startsWith_String(mimeStr, "image/") ? "Image" : "Audio";
                        iUrl parts;
                        init_Url(&parts, d->mod.url);
                        if (!isEmpty_Range(&parts.path)) {
                            linkTitle =
                                baseName_Path(collect_String(newRange_String(parts.path))).start;
                        }
                        format_String(&str, "=> %s %s\n", cstr_String(d->mod.url), linkTitle);
                        setData_Media(media_GmDocument(d->doc),
                                      imgLinkId,
                                      mimeStr,
                                      &response->body,
                                      !isRequestFinished ? partialData_MediaFlag : 0);
                        redoLayout_GmDocument(d->doc);
                    }
                    else if (isAudio && !isInitialUpdate) {
                        /* Update the audio content. */
                        setData_Media(media_GmDocument(d->doc),
                                      imgLinkId,
                                      mimeStr,
                                      &response->body,
                                      !isRequestFinished ? partialData_MediaFlag : 0);
                        refresh_Widget(d);
                        setSource = iFalse;
                    }
                    else {
                        clear_String(&str);
                    }
                }
                else if (startsWith_Rangecc(param, "charset=")) {
                    charset = (iRangecc){ param.start + 8, param.end };
                    /* Remove whitespace and quotes. */
                    trim_Rangecc(&charset);
                    if (*charset.start == '"' && *charset.end == '"') {
                        charset.start++;
                        charset.end--;
                    }
                }
            }
            if (docFormat == undefined_SourceFormat) {
                showErrorPage_DocumentWidget_(d, unsupportedMimeType_GmStatusCode, &response->meta);
                deinit_String(&str);
                return;
            }
            setFormat_GmDocument(d->doc, docFormat);
            /* Convert the source to UTF-8 if needed. */
            if (!equalCase_Rangecc(charset, "utf-8")) {
                set_String(&str,
                           collect_String(decode_Block(&str.chars, cstr_Rangecc(charset))));
            }
        }
        if (cachedDoc) {
            replaceDocument_DocumentWidget_(d, cachedDoc);
        }
        else if (setSource) {
            setSource_DocumentWidget(d, &str);
        }
        deinit_String(&str);
    }
}

static void fetch_DocumentWidget_(iDocumentWidget *d) {
    /* Forget the previous request. */
    if (d->request) {
        iRelease(d->request);
        d->request = NULL;
    }
    postCommandf_Root(as_Widget(d)->root,
                      "document.request.started doc:%p url:%s",
                      d,
                      cstr_String(d->mod.url));
    clear_ObjectList(d->media);
    d->certFlags = 0;
    setLinkNumberMode_DocumentWidget_(d, iFalse);
    d->state = fetching_RequestState;
    set_Atomic(&d->isRequestUpdated, iFalse);
    d->request = new_GmRequest(certs_App());
    setUrl_GmRequest(d->request, d->mod.url);
    iConnect(GmRequest, d->request, updated, d, requestUpdated_DocumentWidget_);
    iConnect(GmRequest, d->request, finished, d, requestFinished_DocumentWidget_);
    submit_GmRequest(d->request);
}

static void updateTrust_DocumentWidget_(iDocumentWidget *d, const iGmResponse *response) {
    if (response) {
        d->certFlags  = response->certFlags;
        d->certExpiry = response->certValidUntil;
        set_Block(d->certFingerprint, &response->certFingerprint);
        set_String(d->certSubject, &response->certSubject);
    }
    iLabelWidget *lock = findChild_Widget(root_Widget(as_Widget(d)), "navbar.lock");
    if (~d->certFlags & available_GmCertFlag) {
        setFlags_Widget(as_Widget(lock), disabled_WidgetFlag, iTrue);
        updateTextCStr_LabelWidget(lock, gray50_ColorEscape openLock_Icon);
        return;
    }
    setFlags_Widget(as_Widget(lock), disabled_WidgetFlag, iFalse);
    const iBool isDarkMode = isDark_ColorTheme(colorTheme_App());
    if (~d->certFlags & domainVerified_GmCertFlag) {
        updateTextCStr_LabelWidget(lock, red_ColorEscape warning_Icon);
    }
    else if (d->certFlags & trusted_GmCertFlag) {
        updateTextCStr_LabelWidget(lock, green_ColorEscape closedLock_Icon);
    }
    else {
        updateTextCStr_LabelWidget(lock, isDarkMode ? orange_ColorEscape warning_Icon
            : black_ColorEscape warning_Icon);
    }
    setBanner_GmDocument(d->doc, bannerType_DocumentWidget_(d));
}

static void parseUser_DocumentWidget_(iDocumentWidget *d) {
    setRange_String(d->titleUser, urlUser_String(d->mod.url));
}

static void cacheRunGlyphs_(void *data, const iGmRun *run) {
    iUnused(data);
    if (!isEmpty_Range(&run->text)) {
        cache_Text(run->font, run->text);
    }
}

static void cacheDocumentGlyphs_DocumentWidget_(const iDocumentWidget *d) {
    if (isFinishedLaunching_App() && isExposed_Window(get_Window())) {
        /* Just cache the top of the document, since this is what we usually need. */
        int maxY = height_Widget(&d->widget) * 2;
        if (maxY == 0) {
            maxY = size_GmDocument(d->doc).y;
        }
        render_GmDocument(d->doc, (iRangei){ 0, maxY }, cacheRunGlyphs_, NULL);
    }
}

static void updateFromCachedResponse_DocumentWidget_(iDocumentWidget *d, float normScrollY,
                                                     const iGmResponse *resp) {
    setLinkNumberMode_DocumentWidget_(d, iFalse);
    clear_ObjectList(d->media);
    delete_Gempub(d->sourceGempub);
    d->sourceGempub = NULL;
    reset_GmDocument(d->doc);
    destroy_Widget(d->footerButtons);
    d->footerButtons = NULL;
    resetWideRuns_DocumentWidget_(d);
    d->state = fetching_RequestState;
    /* Do the fetch. */ {
        d->initNormScrollY = normScrollY;
        /* Use the cached response data. */
        updateTrust_DocumentWidget_(d, resp);
        d->sourceTime   = resp->when;
        d->sourceStatus = success_GmStatusCode;
        format_String(&d->sourceHeader, cstr_Lang("pageinfo.header.cached"));
        set_Block(&d->sourceContent, &resp->body);
        updateDocument_DocumentWidget_(d, resp, iTrue);
        postProcessRequestContent_DocumentWidget_(d, iTrue);
    }
    d->state = ready_RequestState;
    init_Anim(&d->altTextOpacity, 0);
    reset_SmoothScroll(&d->scrollY);
    init_Anim(&d->scrollY.pos, d->initNormScrollY * size_GmDocument(d->doc).y);
    updateSideOpacity_DocumentWidget_(d, iFalse);
    updateVisible_DocumentWidget_(d);
    moveSpan_SmoothScroll(&d->scrollY, 0, 0); /* clamp position to new max */
    cacheDocumentGlyphs_DocumentWidget_(d);
    d->drawBufs->flags |= updateTimestampBuf_DrawBufsFlag | updateSideBuf_DrawBufsFlag;
    d->flags &= ~urlChanged_DocumentWidgetFlag;
    postCommandf_Root(as_Widget(d)->root, "document.changed doc:%p url:%s", d, cstr_String(d->mod.url));
}

static iBool updateFromHistory_DocumentWidget_(iDocumentWidget *d) {
    const iRecentUrl *recent = findUrl_History(d->mod.history, withSpacesEncoded_String(d->mod.url));
    if (recent && recent->cachedResponse) {
<<<<<<< HEAD
        const iGmResponse *resp = recent->cachedResponse;
        clear_ObjectList(d->media);
        delete_Gempub(d->sourceGempub);
        d->sourceGempub = NULL;
        iRelease(d->doc);
        d->doc = new_GmDocument();
        resetWideRuns_DocumentWidget_(d);
        d->state = fetching_RequestState;
        /* Do the fetch. */ {
            d->initNormScrollY = recent->normScrollY;
            /* Use the cached response data. */
            updateTrust_DocumentWidget_(d, resp);
            d->sourceTime   = resp->when;
            d->sourceStatus = success_GmStatusCode;
            format_String(&d->sourceHeader, cstr_Lang("pageinfo.header.cached"));
            set_Block(&d->sourceContent, &resp->body);
            updateDocument_DocumentWidget_(d, resp, recent->cachedDoc, iTrue);
            setCachedDocument_History(d->mod.history, d->doc);
        }
        d->state = ready_RequestState;
        postProcessRequestContent_DocumentWidget_(d, iTrue);
        init_Anim(&d->altTextOpacity, 0);
        reset_SmoothScroll(&d->scrollY);
        init_Anim(&d->scrollY.pos, d->initNormScrollY * size_GmDocument(d->doc).y);
        updateSideOpacity_DocumentWidget_(d, iFalse);
        updateVisible_DocumentWidget_(d);
        moveSpan_SmoothScroll(&d->scrollY, 0, 0); /* clamp position to new max */
        cacheDocumentGlyphs_DocumentWidget_(d);
        d->drawBufs->flags |= updateTimestampBuf_DrawBufsFlag | updateSideBuf_DrawBufsFlag;
        postCommandf_Root(as_Widget(d)->root, "document.changed doc:%p url:%s", d, cstr_String(d->mod.url));
=======
        updateFromCachedResponse_DocumentWidget_(d, recent->normScrollY, recent->cachedResponse);
>>>>>>> ee17ef3d
        return iTrue;
    }
    else if (!isEmpty_String(d->mod.url)) {
        fetch_DocumentWidget_(d);
    }
    if (recent) {
        /* Retain scroll position in refetched content as well. */
        d->initNormScrollY = recent->normScrollY;
    }
    return iFalse;
}

static void refreshWhileScrolling_DocumentWidget_(iAny *ptr) {
    iDocumentWidget *d = ptr;
    updateVisible_DocumentWidget_(d);
    refresh_Widget(d);
    if (d->animWideRunId) {
        for (const iGmRun *r = d->animWideRunRange.start; r != d->animWideRunRange.end; r++) {
            insert_PtrSet(d->invalidRuns, r);
        }
    }
    if (isFinished_Anim(&d->animWideRunOffset)) {
        d->animWideRunId = 0;
    }
    if (!isFinished_SmoothScroll(&d->scrollY) || !isFinished_Anim(&d->animWideRunOffset)) {
        addTicker_App(refreshWhileScrolling_DocumentWidget_, d);
    }
}

static void scrollBegan_DocumentWidget_(iAnyObject *any, int offset, uint32_t duration) {
    iDocumentWidget *d = any;
    /* Get rid of link numbers when scrolling. */
    if (offset && d->flags & showLinkNumbers_DocumentWidgetFlag) {
        setLinkNumberMode_DocumentWidget_(d, iFalse);
        invalidateVisibleLinks_DocumentWidget_(d);
    }
    /* Show and hide toolbar on scroll. */
    if (deviceType_App() == phone_AppDeviceType) {
        const float normPos = normScrollPos_DocumentWidget_(d);
        if (prefs_App()->hideToolbarOnScroll && iAbs(offset) > 5 && normPos >= 0) {
            showToolbars_Root(as_Widget(d)->root, offset < 0);
        }
    }
    updateVisible_DocumentWidget_(d);
    refresh_Widget(as_Widget(d));
    if (duration > 0) {
        iChangeFlags(d->flags, noHoverWhileScrolling_DocumentWidgetFlag, iTrue);
        addTicker_App(refreshWhileScrolling_DocumentWidget_, d);
    }
}

static void clampScroll_DocumentWidget_(iDocumentWidget *d) {
    move_SmoothScroll(&d->scrollY, 0);
}

static void immediateScroll_DocumentWidget_(iDocumentWidget *d, int offset) {
    move_SmoothScroll(&d->scrollY, offset);
}

static void smoothScroll_DocumentWidget_(iDocumentWidget *d, int offset, int duration) {
    moveSpan_SmoothScroll(&d->scrollY, offset, duration);
}

static void scrollTo_DocumentWidget_(iDocumentWidget *d, int documentY, iBool centered) {
    if (!hasSiteBanner_GmDocument(d->doc)) {
        documentY += d->pageMargin * gap_UI;
    }
    init_Anim(&d->scrollY.pos,
              documentY - (centered ? documentBounds_DocumentWidget_(d).size.y / 2
                                    : lineHeight_Text(paragraph_FontId)));
    clampScroll_DocumentWidget_(d);
}

static void scrollToHeading_DocumentWidget_(iDocumentWidget *d, const char *heading) {
    iConstForEach(Array, h, headings_GmDocument(d->doc)) {
        const iGmHeading *head = h.value;
        if (startsWithCase_Rangecc(head->text, heading)) {
            postCommandf_Root(as_Widget(d)->root, "document.goto loc:%p", head->text.start);
            break;
        }
    }
}

static void scrollWideBlock_DocumentWidget_(iDocumentWidget *d, iInt2 mousePos, int delta,
                                            int duration) {
    if (delta == 0) {
        return;
    }
    const iInt2 docPos = documentPos_DocumentWidget_(d, mousePos);
    iConstForEach(PtrArray, i, &d->visibleWideRuns) {
        const iGmRun *run = i.ptr;
        if (docPos.y >= top_Rect(run->bounds) && docPos.y <= bottom_Rect(run->bounds)) {
            /* We can scroll this run. First find out how much is allowed. */
            const iGmRunRange range = findPreformattedRange_GmDocument(d->doc, run);
            int maxWidth = 0;
            for (const iGmRun *r = range.start; r != range.end; r++) {
                maxWidth = iMax(maxWidth, width_Rect(r->visBounds));
            }
            const int maxOffset = maxWidth - documentWidth_DocumentWidget_(d) + d->pageMargin * gap_UI;
            if (size_Array(&d->wideRunOffsets) <= run->preId) {
                resize_Array(&d->wideRunOffsets, run->preId + 1);
            }
            int *offset = at_Array(&d->wideRunOffsets, run->preId - 1);
            const int oldOffset = *offset;
            *offset = iClamp(*offset + delta, 0, maxOffset);
            /* Make sure the whole block gets redraw. */
            if (oldOffset != *offset) {
                for (const iGmRun *r = range.start; r != range.end; r++) {
                    insert_PtrSet(d->invalidRuns, r);
                }
                refresh_Widget(d);
                d->selectMark = iNullRange;
                d->foundMark  = iNullRange;
            }
            if (duration) {
                if (d->animWideRunId != run->preId || isFinished_Anim(&d->animWideRunOffset)) {
                    d->animWideRunId = run->preId;
                    init_Anim(&d->animWideRunOffset, oldOffset);
                }
                setValueEased_Anim(&d->animWideRunOffset, *offset, duration);
                d->animWideRunRange = range;
                addTicker_App(refreshWhileScrolling_DocumentWidget_, d);
            }
            else {
                d->animWideRunId = 0;
                init_Anim(&d->animWideRunOffset, 0);
            }
            break;
        }
    }
}

static void togglePreFold_DocumentWidget_(iDocumentWidget *d, uint16_t preId) {
    d->hoverPre    = NULL;
    d->hoverAltPre = NULL;
    d->selectMark  = iNullRange;
    foldPre_GmDocument(d->doc, preId);
    redoLayout_GmDocument(d->doc);
    clampScroll_DocumentWidget_(d);
    updateHover_DocumentWidget_(d, mouseCoord_Window(get_Window()));
    invalidate_DocumentWidget_(d);
    refresh_Widget(as_Widget(d));
}

static iString *makeQueryUrl_DocumentWidget_(const iDocumentWidget *d,
                                             const iString *userEnteredText) {
    iString *url = copy_String(d->mod.url);
    /* Remove the existing query string. */
    const size_t qPos = indexOfCStr_String(url, "?");
    if (qPos != iInvalidPos) {
        remove_Block(&url->chars, qPos, iInvalidSize);
    }
    appendCStr_String(url, "?");
    append_String(url, collect_String(urlEncode_String(userEnteredText)));
    return url;
}

static void inputQueryValidator_(iInputWidget *input, void *context) {
    iDocumentWidget *d = context;
    iString *url = makeQueryUrl_DocumentWidget_(d, text_InputWidget(input));
    iWidget *dlg = parent_Widget(input);
    iLabelWidget *counter = findChild_Widget(dlg, "valueinput.counter");
    iAssert(counter);
    int avail = 1024 - (int) size_String(url);
    setFlags_Widget(findChild_Widget(dlg, "default"), disabled_WidgetFlag, avail < 0);
    setEnterKeyEnabled_InputWidget(input, avail >= 0);
    int len = length_String(text_InputWidget(input));
    if (len > 1024) {
        iString *trunc = copy_String(text_InputWidget(input));
        truncate_String(trunc, 1024);
        setText_InputWidget(input, trunc);
        delete_String(trunc);
    }
    setTextCStr_LabelWidget(counter, format_CStr("%d", avail)); /* Gemini URL maxlen */
    setTextColor_LabelWidget(counter,
                             avail < 0   ? uiTextCaution_ColorId :
                             avail < 128 ? uiTextStrong_ColorId
                                         : uiTextDim_ColorId);
    delete_String(url);
    arrange_Widget(findChild_Widget(dlg, "dialogbuttons"));
}

static void checkResponse_DocumentWidget_(iDocumentWidget *d) {
    if (!d->request) {
        return;
    }
    enum iGmStatusCode statusCode = status_GmRequest(d->request);
    if (statusCode == none_GmStatusCode) {
        return;
    }
    iGmResponse *resp = lockResponse_GmRequest(d->request);
    if (d->state == fetching_RequestState) {
        d->state = receivedPartialResponse_RequestState;
        updateTrust_DocumentWidget_(d, resp);
        init_Anim(&d->sideOpacity, 0);
        init_Anim(&d->altTextOpacity, 0);
        format_String(&d->sourceHeader, "%d %s", statusCode, get_GmError(statusCode)->title);
        d->sourceStatus = statusCode;
        switch (category_GmStatusCode(statusCode)) {
            case categoryInput_GmStatusCode: {
                iUrl parts;
                init_Url(&parts, d->mod.url);
                iWidget *dlg = makeValueInput_Widget(
                    as_Widget(d),
                    NULL,
                    format_CStr(uiHeading_ColorEscape "%s", cstr_Rangecc(parts.host)),
                    isEmpty_String(&resp->meta)
                        ? format_CStr(cstr_Lang("dlg.input.prompt"), cstr_Rangecc(parts.path))
                        : cstr_String(&resp->meta),
                    uiTextCaution_ColorEscape "${dlg.input.send}",
                    format_CStr("!document.input.submit doc:%p", d));
                iWidget *buttons = findChild_Widget(dlg, "dialogbuttons");
                iLabelWidget *lineBreak;
                /* The line break and URL length counters are positioned differently on mobile. */
                if (deviceType_App() == desktop_AppDeviceType) {
                    lineBreak = new_LabelWidget("${dlg.input.linebreak}"
                                                uiTextAction_ColorEscape
                                                "  " shiftReturn_Icon,
                                                NULL);
                    insertChildAfter_Widget(buttons, iClob(lineBreak), 0);
                }
                else {
                    lineBreak = new_LabelWidget("${dlg.input.linebreak}", "text.insert arg:10");
                }
                setFlags_Widget(as_Widget(lineBreak), frameless_WidgetFlag, iTrue);
                setTextColor_LabelWidget(lineBreak, uiTextDim_ColorId);
                setId_Widget(addChildPosFlags_Widget(buttons,
                                                     iClob(new_LabelWidget("", NULL)),
                                                     front_WidgetAddPos, frameless_WidgetFlag),
                             "valueinput.counter");
                if (deviceType_App() != desktop_AppDeviceType) {
                    addChildPos_Widget(buttons, iClob(lineBreak), front_WidgetAddPos);
                }
                setValidator_InputWidget(findChild_Widget(dlg, "input"), inputQueryValidator_, d);
                setSensitiveContent_InputWidget(findChild_Widget(dlg, "input"),
                                                statusCode == sensitiveInput_GmStatusCode);
                if (document_App() != d) {
                    postCommandf_App("tabs.switch page:%p", d);
                }
                else {
                    updateTheme_DocumentWidget_(d);
                }
                break;
            }
            case categorySuccess_GmStatusCode:
<<<<<<< HEAD
                //reset_SmoothScroll(&d->scrollY);
                iRelease(d->doc); /* new content incoming */
                d->doc = new_GmDocument();
=======
                if (d->flags & urlChanged_DocumentWidgetFlag) {
                    /* Keep scroll position when reloading the same page. */
                    reset_SmoothScroll(&d->scrollY);
                }
                reset_GmDocument(d->doc); /* new content incoming */
>>>>>>> ee17ef3d
                delete_Gempub(d->sourceGempub);
                d->sourceGempub = NULL;
                destroy_Widget(d->footerButtons);
                d->footerButtons = NULL;
                resetWideRuns_DocumentWidget_(d);
                updateDocument_DocumentWidget_(d, resp, NULL, iTrue);
                break;
            case categoryRedirect_GmStatusCode:
                if (isEmpty_String(&resp->meta)) {
                    showErrorPage_DocumentWidget_(d, invalidRedirect_GmStatusCode, NULL);
                }
                else {
                    /* Only accept redirects that use gemini scheme. */
                    const iString *dstUrl = absoluteUrl_String(d->mod.url, &resp->meta);
                    if (d->redirectCount >= 5) {
                        showErrorPage_DocumentWidget_(d, tooManyRedirects_GmStatusCode, dstUrl);
                    }
                    else if (equalCase_Rangecc(urlScheme_String(dstUrl),
                                               cstr_Rangecc(urlScheme_String(d->mod.url)))) {
                        /* Redirects with the same scheme are automatic. */
                        visitUrl_Visited(visited_App(), d->mod.url, transient_VisitedUrlFlag);
                        postCommandf_Root(as_Widget(d)->root,
                            "open doc:%p redirect:%d url:%s", d, d->redirectCount + 1, cstr_String(dstUrl));
                    }
                    else {
                        /* Scheme changes must be manually approved. */
                        showErrorPage_DocumentWidget_(d, schemeChangeRedirect_GmStatusCode, dstUrl);
                    }
                    unlockResponse_GmRequest(d->request);
                    iReleasePtr(&d->request);
                }
                break;
            default:
                if (isDefined_GmError(statusCode)) {
                    showErrorPage_DocumentWidget_(d, statusCode, &resp->meta);
                }
                else if (category_GmStatusCode(statusCode) ==
                         categoryTemporaryFailure_GmStatusCode) {
                    showErrorPage_DocumentWidget_(
                        d, temporaryFailure_GmStatusCode, &resp->meta);
                }
                else if (category_GmStatusCode(statusCode) ==
                         categoryPermanentFailure_GmStatusCode) {
                    showErrorPage_DocumentWidget_(
                        d, permanentFailure_GmStatusCode, &resp->meta);
                }
                else {
                    showErrorPage_DocumentWidget_(d, unknownStatusCode_GmStatusCode, &resp->meta);
                }
                break;
        }
    }
    else if (d->state == receivedPartialResponse_RequestState) {
        switch (category_GmStatusCode(statusCode)) {
            case categorySuccess_GmStatusCode:
                /* More content available. */
                updateDocument_DocumentWidget_(d, resp, NULL, iFalse);
                break;
            default:
                break;
        }
    }
    unlockResponse_GmRequest(d->request);
}

static iRangecc sourceLoc_DocumentWidget_(const iDocumentWidget *d, iInt2 pos) {
    return findLoc_GmDocument(d->doc, documentPos_DocumentWidget_(d, pos));
}

iDeclareType(MiddleRunParams)

struct Impl_MiddleRunParams {
    int midY;
    const iGmRun *closest;
    int distance;
};

static void find_MiddleRunParams_(void *params, const iGmRun *run) {
    iMiddleRunParams *d = params;
    if (isEmpty_Rect(run->bounds)) {
        return;
    }
    const int distance = iAbs(mid_Rect(run->bounds).y - d->midY);
    if (!d->closest || distance < d->distance) {
        d->closest  = run;
        d->distance = distance;
    }
}

static const iGmRun *middleRun_DocumentWidget_(const iDocumentWidget *d) {
    iRangei visRange = visibleRange_DocumentWidget_(d);
    iMiddleRunParams params = { (visRange.start + visRange.end) / 2, NULL, 0 };
    render_GmDocument(d->doc, visRange, find_MiddleRunParams_, &params);
    return params.closest;
}

static void removeMediaRequest_DocumentWidget_(iDocumentWidget *d, iGmLinkId linkId) {
    iForEach(ObjectList, i, d->media) {
        iMediaRequest *req = (iMediaRequest *) i.object;
        if (req->linkId == linkId) {
            remove_ObjectListIterator(&i);
            break;
        }
    }
}

static iMediaRequest *findMediaRequest_DocumentWidget_(const iDocumentWidget *d, iGmLinkId linkId) {
    iConstForEach(ObjectList, i, d->media) {
        const iMediaRequest *req = (const iMediaRequest *) i.object;
        if (req->linkId == linkId) {
            return iConstCast(iMediaRequest *, req);
        }
    }
    return NULL;
}

static iBool requestMedia_DocumentWidget_(iDocumentWidget *d, iGmLinkId linkId, iBool enableFilters) {
    if (!findMediaRequest_DocumentWidget_(d, linkId)) {
        const iString *mediaUrl = absoluteUrl_String(d->mod.url, linkUrl_GmDocument(d->doc, linkId));
        pushBack_ObjectList(d->media, iClob(new_MediaRequest(d, linkId, mediaUrl, enableFilters)));
        invalidate_DocumentWidget_(d);
        return iTrue;
    }
    return iFalse;
}

static iBool isDownloadRequest_DocumentWidget(const iDocumentWidget *d, const iMediaRequest *req) {
    return findLinkDownload_Media(constMedia_GmDocument(d->doc), req->linkId) != 0;
}

static iBool handleMediaCommand_DocumentWidget_(iDocumentWidget *d, const char *cmd) {
    iMediaRequest *req = pointerLabel_Command(cmd, "request");
    iBool isOurRequest = iFalse;
    /* This request may already be deleted so treat the pointer with caution. */
    iConstForEach(ObjectList, m, d->media) {
        if (m.object == req) {
            isOurRequest = iTrue;
            break;
        }
    }
    if (!isOurRequest) {
        return iFalse;
    }
    if (equal_Command(cmd, "media.updated")) {
        /* Pass new data to media players. */
        const enum iGmStatusCode code = status_GmRequest(req->req);
        if (isSuccess_GmStatusCode(code)) {
            iGmResponse *resp = lockResponse_GmRequest(req->req);
            if (isDownloadRequest_DocumentWidget(d, req) ||
                startsWith_String(&resp->meta, "audio/")) {
                /* TODO: Use a helper? This is same as below except for the partialData flag. */
                if (setData_Media(media_GmDocument(d->doc),
                                  req->linkId,
                                  &resp->meta,
                                  &resp->body,
                                  partialData_MediaFlag | allowHide_MediaFlag)) {
                    redoLayout_GmDocument(d->doc);
                }
                updateVisible_DocumentWidget_(d);
                invalidate_DocumentWidget_(d);
                refresh_Widget(as_Widget(d));
            }
            unlockResponse_GmRequest(req->req);
        }
        /* Update the link's progress. */
        invalidateLink_DocumentWidget_(d, req->linkId);
        refresh_Widget(d);
        return iTrue;
    }
    else if (equal_Command(cmd, "media.finished")) {
        const enum iGmStatusCode code = status_GmRequest(req->req);
        /* Give the media to the document for presentation. */
        if (isSuccess_GmStatusCode(code)) {
            if (isDownloadRequest_DocumentWidget(d, req) ||
                startsWith_String(meta_GmRequest(req->req), "image/") ||
                startsWith_String(meta_GmRequest(req->req), "audio/")) {
                setData_Media(media_GmDocument(d->doc),
                              req->linkId,
                              meta_GmRequest(req->req),
                              body_GmRequest(req->req),
                              allowHide_MediaFlag);
                redoLayout_GmDocument(d->doc);
                updateVisible_DocumentWidget_(d);
                invalidate_DocumentWidget_(d);
                refresh_Widget(as_Widget(d));
            }
        }
        else {
            const iGmError *err = get_GmError(code);
            makeSimpleMessage_Widget(format_CStr(uiTextCaution_ColorEscape "%s", err->title), err->info);
            removeMediaRequest_DocumentWidget_(d, req->linkId);
        }
        return iTrue;
    }
    return iFalse;
}

static void allocVisBuffer_DocumentWidget_(const iDocumentWidget *d) {
    const iWidget *w         = constAs_Widget(d);
    const iBool    isVisible = isVisible_Widget(w);
    const iInt2    size      = bounds_Widget(w).size;
    if (isVisible) {
        alloc_VisBuf(d->visBuf, size, 1);
    }
    else {
        dealloc_VisBuf(d->visBuf);
    }
}

static iBool fetchNextUnfetchedImage_DocumentWidget_(iDocumentWidget *d) {
    iConstForEach(PtrArray, i, &d->visibleLinks) {
        const iGmRun *run = i.ptr;
        if (run->linkId && run->mediaType == none_GmRunMediaType &&
            ~run->flags & decoration_GmRunFlag) {
            const int linkFlags = linkFlags_GmDocument(d->doc, run->linkId);
            if (isMediaLink_GmDocument(d->doc, run->linkId) &&
                linkFlags & imageFileExtension_GmLinkFlag &&
                ~linkFlags & content_GmLinkFlag && ~linkFlags & permanent_GmLinkFlag ) {
                if (requestMedia_DocumentWidget_(d, run->linkId, iTrue)) {
                    return iTrue;
                }
            }
        }
    }
    return iFalse;
}

static const iString *saveToDownloads_(const iString *url, const iString *mime, const iBlock *content,
                                       iBool showDialog) {
    const iString *savePath = downloadPathForUrl_App(url, mime);
    /* Write the file. */ {
        iFile *f = new_File(savePath);
        if (open_File(f, writeOnly_FileMode)) {
            write_File(f, content);
            close_File(f);
            const size_t size   = size_Block(content);
            const iBool  isMega = size >= 1000000;
#if defined (iPlatformAppleMobile)
            exportDownloadedFile_iOS(savePath);
#else
            if (showDialog) {
                const iMenuItem items[2] = {
                    { "${dlg.save.opendownload}", 0, 0,
                        format_CStr("!open url:%s", cstrCollect_String(makeFileUrl_String(savePath))) },
                    { "${dlg.message.ok}", 0, 0, "message.ok" },
                };
                makeMessage_Widget(uiHeading_ColorEscape "${heading.save}",
                                   format_CStr("%s\n${dlg.save.size} %.3f %s",
                                               cstr_String(path_File(f)),
                                               isMega ? size / 1.0e6f : (size / 1.0e3f),
                                               isMega ? "${mb}" : "${kb}"),
                                   items,
                                   iElemCount(items));
            }
#endif
            return savePath;
        }
        else {
            makeSimpleMessage_Widget(uiTextCaution_ColorEscape "${heading.save.error}",
                                     strerror(errno));
        }
        iRelease(f);
    }
    return collectNew_String();
}

static void addAllLinks_(void *context, const iGmRun *run) {
    iPtrArray *links = context;
    if (~run->flags & decoration_GmRunFlag && run->linkId) {
        pushBack_PtrArray(links, run);
    }
}

static size_t visibleLinkOrdinal_DocumentWidget_(const iDocumentWidget *d, iGmLinkId linkId) {
    size_t ord = 0;
    const iRangei visRange = visibleRange_DocumentWidget_(d);
    iConstForEach(PtrArray, i, &d->visibleLinks) {
        const iGmRun *run = i.ptr;
        if (top_Rect(run->visBounds) >= visRange.start + gap_UI * d->pageMargin * 4 / 5) {
            if (run->flags & decoration_GmRunFlag && run->linkId) {
                if (run->linkId == linkId) return ord;
                ord++;
            }
        }
    }
    return iInvalidPos;
}

/* Sorted by proximity to F and J. */
static const int homeRowKeys_[] = {
    'f', 'd', 's', 'a',
    'j', 'k', 'l',
    'r', 'e', 'w', 'q',
    'u', 'i', 'o', 'p',
    'v', 'c', 'x', 'z',
    'm', 'n',
    'g', 'h',
    'b',
    't', 'y',
};

static iBool updateDocumentWidthRetainingScrollPosition_DocumentWidget_(iDocumentWidget *d,
                                                                        iBool keepCenter) {
    const int newWidth = documentWidth_DocumentWidget_(d);
    if (newWidth == size_GmDocument(d->doc).x && !keepCenter /* not a font change */) {
        return iFalse;
    }
    /* Font changes (i.e., zooming) will keep the view centered, otherwise keep the top
       of the visible area fixed. */
    const iGmRun *run     = keepCenter ? middleRun_DocumentWidget_(d) : d->visibleRuns.start;
    const char *  runLoc  = (run ? run->text.start : NULL);
    int           voffset = 0;
    if (!keepCenter && run) {
        /* Keep the first visible run visible at the same position. */
        /* TODO: First *fully* visible run? */
        voffset = visibleRange_DocumentWidget_(d).start - top_Rect(run->visBounds);
    }
    setWidth_GmDocument(d->doc, newWidth);
    documentRunsInvalidated_DocumentWidget_(d);
    if (runLoc && !keepCenter) {
        run = findRunAtLoc_GmDocument(d->doc, runLoc);
        if (run) {
            scrollTo_DocumentWidget_(d,
                                     top_Rect(run->visBounds) +
                                         lineHeight_Text(paragraph_FontId) + voffset,
                                     iFalse);
        }
    }
    else if (runLoc && keepCenter) {
        run = findRunAtLoc_GmDocument(d->doc, runLoc);
        if (run) {
            scrollTo_DocumentWidget_(d, mid_Rect(run->bounds).y, iTrue);
        }
    }
    return iTrue;
}

static iBool handlePinch_DocumentWidget_(iDocumentWidget *d, const char *cmd) {
    if (equal_Command(cmd, "pinch.began")) {
        d->pinchZoomInitial = d->pinchZoomPosted = prefs_App()->zoomPercent;
        d->flags |= pinchZoom_DocumentWidgetFlag;
        refresh_Widget(d);
    }
    else if (equal_Command(cmd, "pinch.moved")) {
        const float rel = argf_Command(cmd);
        int zoom = iRound(d->pinchZoomInitial * rel / 5.0f) * 5;
        zoom = iClamp(zoom, 50, 200);
        if (d->pinchZoomPosted != zoom) {
#if defined (iPlatformAppleMobile)
            if (zoom == 100) {
                playHapticEffect_iOS(tap_HapticEffect);
            }
#endif
            d->pinchZoomPosted = zoom;
            postCommandf_App("zoom.set arg:%d", zoom);
        }
    }
    else if (equal_Command(cmd, "pinch.ended")) {
        d->flags &= ~pinchZoom_DocumentWidgetFlag;
        refresh_Widget(d);
    }
    return iTrue;
}

static iBool handleCommand_DocumentWidget_(iDocumentWidget *d, const char *cmd) {
    iWidget *w = as_Widget(d);
    if (equal_Command(cmd, "document.openurls.changed")) {
        /* When any tab changes its document URL, update the open link indicators. */
        if (updateOpenURLs_GmDocument(d->doc)) {
            invalidate_DocumentWidget_(d);
            refresh_Widget(d);
        }
        return iFalse;
    }
    if (equal_Command(cmd, "document.render")) /* `Periodic` makes direct dispatch to here */ {
//        printf("%u: document.render\n", SDL_GetTicks());
        if (SDL_GetTicks() - d->drawBufs->lastRenderTime > 150) {
            remove_Periodic(periodic_App(), d);
            /* Scrolling has stopped, begin filling up the buffer. */
            if (d->visBuf->buffers[0].texture) {
                addTicker_App(prerender_DocumentWidget_, d);
            }
        }
        return iTrue;
    }
    else if (equal_Command(cmd, "window.resized") || equal_Command(cmd, "font.changed") ||
             equal_Command(cmd, "keyroot.changed")) {
        /* Alt/Option key may be involved in window size changes. */
        setLinkNumberMode_DocumentWidget_(d, iFalse);
        d->phoneToolbar = findWidget_App("toolbar");
        const iBool keepCenter = equal_Command(cmd, "font.changed");
        updateDocumentWidthRetainingScrollPosition_DocumentWidget_(d, keepCenter);
        d->drawBufs->flags |= updateSideBuf_DrawBufsFlag;
        updateVisible_DocumentWidget_(d);
        invalidate_DocumentWidget_(d);
        dealloc_VisBuf(d->visBuf);
        updateWindowTitle_DocumentWidget_(d);
        showOrHidePinningIndicator_DocumentWidget_(d);
        refresh_Widget(w);
    }
    else if (equal_Command(cmd, "window.focus.lost")) {
        if (d->flags & showLinkNumbers_DocumentWidgetFlag) {
            setLinkNumberMode_DocumentWidget_(d, iFalse);
            invalidateVisibleLinks_DocumentWidget_(d);
            refresh_Widget(w);
        }
        return iFalse;
    }
    else if (equal_Command(cmd, "window.mouse.exited")) {
        return iFalse;
    }
    else if (equal_Command(cmd, "theme.changed") && document_App() == d) {
        updateTheme_DocumentWidget_(d);
        updateVisible_DocumentWidget_(d);
        updateTrust_DocumentWidget_(d, NULL);
        d->drawBufs->flags |= updateSideBuf_DrawBufsFlag;
        invalidate_DocumentWidget_(d);
        refresh_Widget(w);
    }
    else if (equal_Command(cmd, "document.layout.changed") && document_App() == d) {
        updateSize_DocumentWidget(d);
    }
    else if (equal_Command(cmd, "pinsplit.set")) {
        postCommand_App("document.update.pin"); /* prefs value not set yet */
        return iFalse;
    }
    else if (equal_Command(cmd, "document.update.pin")) {
        showOrHidePinningIndicator_DocumentWidget_(d);
        return iFalse;
    }
    else if (equal_Command(cmd, "tabs.changed")) {
        setLinkNumberMode_DocumentWidget_(d, iFalse);
        if (cmp_String(id_Widget(w), suffixPtr_Command(cmd, "id")) == 0) {
            /* Set palette for our document. */
            updateTheme_DocumentWidget_(d);
            updateTrust_DocumentWidget_(d, NULL);
            updateSize_DocumentWidget(d);
            showOrHidePinningIndicator_DocumentWidget_(d);
            updateFetchProgress_DocumentWidget_(d);
        }
        init_Anim(&d->sideOpacity, 0);
        init_Anim(&d->altTextOpacity, 0);
        updateSideOpacity_DocumentWidget_(d, iFalse);
        updateWindowTitle_DocumentWidget_(d);
        allocVisBuffer_DocumentWidget_(d);
        animateMedia_DocumentWidget_(d);
        remove_Periodic(periodic_App(), d);
        removeTicker_App(prerender_DocumentWidget_, d);
        return iFalse;
    }
    else if (equal_Command(cmd, "tab.created")) {
        /* Space for tab buttons has changed. */
        updateWindowTitle_DocumentWidget_(d);
        return iFalse;
    }
    else if (equal_Command(cmd, "document.select") && d == document_App()) {
        /* Touch selection mode. */
        if (!arg_Command(cmd)) {
            d->selectMark = iNullRange;
            setFlags_Widget(w, touchDrag_WidgetFlag, iFalse);
            setFadeEnabled_ScrollWidget(d->scroll, iTrue);
        }
        else {
            setFlags_Widget(w, touchDrag_WidgetFlag, iTrue);
            d->flags |= movingSelectMarkEnd_DocumentWidgetFlag |
                        selectWords_DocumentWidgetFlag; /* finger-based selection is imprecise */
            d->flags &= ~selectLines_DocumentWidgetFlag;
            setFadeEnabled_ScrollWidget(d->scroll, iFalse);
            d->selectMark = sourceLoc_DocumentWidget_(d, d->contextPos);
            extendRange_Rangecc(&d->selectMark, range_String(source_GmDocument(d->doc)),
                                word_RangeExtension | bothStartAndEnd_RangeExtension);
            d->initialSelectMark = d->selectMark;
        }
        return iTrue;
    }
    else if (equal_Command(cmd, "document.info") && d == document_App()) {
        const char *unchecked       = red_ColorEscape "\u2610";
        const char *checked         = green_ColorEscape "\u2611";
        const iBool haveFingerprint = (d->certFlags & haveFingerprint_GmCertFlag) != 0;
        const iBool canTrust =
            (d->certFlags == (available_GmCertFlag | haveFingerprint_GmCertFlag |
                              timeVerified_GmCertFlag | domainVerified_GmCertFlag));
        const iRecentUrl *recent = findUrl_History(d->mod.history, d->mod.url);
        const iString *meta = &d->sourceMime;
        if (recent && recent->cachedResponse) {
            meta = &recent->cachedResponse->meta;
        }
        iString *msg = collectNew_String();
        if (isEmpty_String(&d->sourceHeader)) {
            appendFormat_String(msg,
                                "%s\n%s\n",
                                cstr_String(meta),
                                formatCStrs_Lang("num.bytes.n", size_Block(&d->sourceContent)));
        }
        else {
            appendFormat_String(msg, "%s\n", cstr_String(&d->sourceHeader));
            if (size_Block(&d->sourceContent)) {
                appendFormat_String(
                    msg, "%s\n", formatCStrs_Lang("num.bytes.n", size_Block(&d->sourceContent)));
            }
        }
        appendFormat_String(
            msg,
            "\n%s${pageinfo.cert.status}\n"
            "%s%s  %s\n"
            "%s%s  %s%s\n"
            "%s%s  %s (%04d-%02d-%02d %02d:%02d:%02d)\n"
            "%s%s  %s",
            uiHeading_ColorEscape,
            d->certFlags & authorityVerified_GmCertFlag ? checked
                                                        : uiTextAction_ColorEscape "\u2610",
            uiText_ColorEscape,
            d->certFlags & authorityVerified_GmCertFlag ? "${pageinfo.cert.ca.verified}"
                                                        : "${pageinfo.cert.ca.unverified}",
            d->certFlags & domainVerified_GmCertFlag ? checked : unchecked,
            uiText_ColorEscape,
            d->certFlags & domainVerified_GmCertFlag ? "${pageinfo.domain.match}"
                                                     : "${pageinfo.domain.mismatch}",
            ~d->certFlags & domainVerified_GmCertFlag
                ? format_CStr(" (%s)", cstr_String(d->certSubject))
                : "",
            d->certFlags & timeVerified_GmCertFlag ? checked : unchecked,
            uiText_ColorEscape,
            d->certFlags & timeVerified_GmCertFlag ? "${pageinfo.cert.notexpired}"
                                                   : "${pageinfo.cert.expired}",
            d->certExpiry.year,
            d->certExpiry.month,
            d->certExpiry.day,
            d->certExpiry.hour,
            d->certExpiry.minute,
            d->certExpiry.second,
            d->certFlags & trusted_GmCertFlag ? checked : unchecked,
            uiText_ColorEscape,
            d->certFlags & trusted_GmCertFlag ? "${pageinfo.cert.trusted}"
                                              : "${pageinfo.cert.untrusted}");
        setFocus_Widget(NULL);
        iArray *items = new_Array(sizeof(iMenuItem));
        if (canTrust) {
            pushBack_Array(
                items, &(iMenuItem){ uiTextCaution_ColorEscape "${dlg.cert.trust}", 0, 0, "server.trustcert" });
        }
        if (haveFingerprint) {
            pushBack_Array(items, &(iMenuItem){ "${dlg.cert.fingerprint}", 0, 0, "server.copycert" });
        }
        if (!isEmpty_Array(items)) {
            pushBack_Array(items, &(iMenuItem){ "---", 0, 0, 0 });
        }
        pushBack_Array(items, &(iMenuItem){ "${close}", 0, 0, "message.ok" });
        iWidget *dlg = makeQuestion_Widget(uiHeading_ColorEscape "${heading.pageinfo}",
                                           cstr_String(msg),
                                           data_Array(items),
                                           size_Array(items));
        delete_Array(items);
        /* Enforce a minimum size. */
        iWidget *sizer = new_Widget();
        setFixedSize_Widget(sizer, init_I2(gap_UI * 65, 1));
        addChildFlags_Widget(dlg, iClob(sizer), frameless_WidgetFlag);
        setFlags_Widget(dlg, centerHorizontal_WidgetFlag, iFalse);
        if (deviceType_App() != phone_AppDeviceType) {
            const iWidget *lockButton = findWidget_Root("navbar.lock");
            setPos_Widget(dlg, windowToLocal_Widget(dlg, bottomLeft_Rect(bounds_Widget(lockButton))));
        }
        arrange_Widget(dlg);
        addAction_Widget(dlg, SDLK_ESCAPE, 0, "message.ok");
        addAction_Widget(dlg, SDLK_SPACE, 0, "message.ok");
        return iTrue;
    }
    else if (equal_Command(cmd, "server.trustcert") && document_App() == d) {
        const iRangecc host = urlHost_String(d->mod.url);
        if (!isEmpty_Block(d->certFingerprint) && !isEmpty_Range(&host)) {
            setTrusted_GmCerts(certs_App(), host, d->certFingerprint, &d->certExpiry);
            d->certFlags |= trusted_GmCertFlag;
            postCommand_Widget(w, "document.info");
            updateTrust_DocumentWidget_(d, NULL);
            redoLayout_GmDocument(d->doc);
            invalidate_DocumentWidget_(d);
            refresh_Widget(d);
        }
        return iTrue;
    }
    else if (equal_Command(cmd, "server.copycert") && document_App() == d) {
        SDL_SetClipboardText(cstrCollect_String(hexEncode_Block(d->certFingerprint)));
        return iTrue;
    }
    else if (equal_Command(cmd, "copy") && document_App() == d && !focus_Widget()) {
        iString *copied;
        if (d->selectMark.start) {
            iRangecc mark = d->selectMark;
            if (mark.start > mark.end) {
                iSwap(const char *, mark.start, mark.end);
            }
            copied = newRange_String(mark);
        }
        else {
            /* Full document. */
            copied = copy_String(source_GmDocument(d->doc));
        }
        SDL_SetClipboardText(cstr_String(copied));
        delete_String(copied);
        if (flags_Widget(w) & touchDrag_WidgetFlag) {
            postCommand_Widget(w, "document.select arg:0");
        }
        return iTrue;
    }
    else if (equal_Command(cmd, "document.copylink") && document_App() == d) {
        if (d->contextLink) {
            SDL_SetClipboardText(cstr_String(withSpacesEncoded_String(absoluteUrl_String(
                d->mod.url, linkUrl_GmDocument(d->doc, d->contextLink->linkId)))));
        }
        else {
            SDL_SetClipboardText(cstr_String(withSpacesEncoded_String(d->mod.url)));
        }
        return iTrue;
    }
    else if (equalWidget_Command(cmd, w, "document.downloadlink")) {
        if (d->contextLink) {
            const iGmLinkId linkId = d->contextLink->linkId;
            setDownloadUrl_Media(
                media_GmDocument(d->doc), linkId, linkUrl_GmDocument(d->doc, linkId));
            requestMedia_DocumentWidget_(d, linkId, iFalse /* no filters */);
            redoLayout_GmDocument(d->doc); /* inline downloader becomes visible */
            updateVisible_DocumentWidget_(d);
            invalidate_DocumentWidget_(d);
            refresh_Widget(w);
        }
        return iTrue;
    }
    else if (equal_Command(cmd, "document.input.submit") && document_Command(cmd) == d) {
        postCommandf_Root(w->root,
                          "open url:%s",
                          cstrCollect_String(makeQueryUrl_DocumentWidget_
                                             (d, collect_String(suffix_Command(cmd, "value")))));
        return iTrue;
    }
    else if (equal_Command(cmd, "valueinput.cancelled") &&
             equal_Rangecc(range_Command(cmd, "id"), "document.input.submit") && document_App() == d) {
        postCommand_Root(get_Root(), "navigate.back");
        return iTrue;
    }
    else if (equalWidget_Command(cmd, w, "document.request.updated") &&
             id_GmRequest(d->request) == argU32Label_Command(cmd, "reqid")) {
        set_Block(&d->sourceContent, &lockResponse_GmRequest(d->request)->body);
        unlockResponse_GmRequest(d->request);
        if (document_App() == d) {
            updateFetchProgress_DocumentWidget_(d);
        }
        checkResponse_DocumentWidget_(d);
        set_Atomic(&d->isRequestUpdated, iFalse); /* ready to be notified again */
        return iFalse;
    }
    else if (equalWidget_Command(cmd, w, "document.request.finished") &&
             id_GmRequest(d->request) == argU32Label_Command(cmd, "reqid")) {
        set_Block(&d->sourceContent, body_GmRequest(d->request));
        if (!isSuccess_GmStatusCode(status_GmRequest(d->request))) {
            format_String(&d->sourceHeader,
                          "%d %s",
                          status_GmRequest(d->request),
                          cstr_String(meta_GmRequest(d->request)));
        }
        else {
            clear_String(&d->sourceHeader);
        }
        updateFetchProgress_DocumentWidget_(d);
        checkResponse_DocumentWidget_(d);
        if (category_GmStatusCode(status_GmRequest(d->request)) == categorySuccess_GmStatusCode) {
            init_Anim(&d->scrollY.pos, d->initNormScrollY * size_GmDocument(d->doc).y); /* TODO: unless user already scrolled! */
        }
        d->flags &= ~urlChanged_DocumentWidgetFlag;
        d->state = ready_RequestState;
        postProcessRequestContent_DocumentWidget_(d, iFalse);
        /* The response may be cached. */
        if (d->request) {
            if (!equal_Rangecc(urlScheme_String(d->mod.url), "about") &&
                (startsWithCase_String(meta_GmRequest(d->request), "text/") ||
                 !cmp_String(&d->sourceMime, mimeType_Gempub))) {
                setCachedResponse_History(d->mod.history, lockResponse_GmRequest(d->request));
                setCachedDocument_History(d->mod.history, d->doc); /* keeps a ref */
                unlockResponse_GmRequest(d->request);
            }
        }
        iReleasePtr(&d->request);
        updateVisible_DocumentWidget_(d);
        d->drawBufs->flags |= updateSideBuf_DrawBufsFlag;
        postCommandf_Root(w->root, "document.changed doc:%p url:%s", d, cstr_String(d->mod.url));
        /* Check for a pending goto. */
        if (!isEmpty_String(&d->pendingGotoHeading)) {
            scrollToHeading_DocumentWidget_(d, cstr_String(&d->pendingGotoHeading));
            clear_String(&d->pendingGotoHeading);
        }
        cacheDocumentGlyphs_DocumentWidget_(d);
        return iFalse;
    }
    else if (equal_Command(cmd, "document.translate") && d == document_App()) {
        if (!d->translation) {
            d->translation = new_Translation(d);
        }
        return iTrue;
    }
    else if (startsWith_CStr(cmd, "translation.") && d->translation) {
        const iBool wasHandled = handleCommand_Translation(d->translation, cmd);
        if (isFinished_Translation(d->translation)) {
            delete_Translation(d->translation);
            d->translation = NULL;
        }
        return wasHandled;
    }
    else if (equal_Command(cmd, "media.updated") || equal_Command(cmd, "media.finished")) {
        return handleMediaCommand_DocumentWidget_(d, cmd);
    }
    else if (equal_Command(cmd, "media.player.started")) {
        /* When one media player starts, pause the others that may be playing. */
        const iPlayer *startedPlr = pointerLabel_Command(cmd, "player");
        const iMedia * media  = media_GmDocument(d->doc);
        const size_t   num    = numAudio_Media(media);
        for (size_t id = 1; id <= num; id++) {
            iPlayer *plr = audioPlayer_Media(media, id);
            if (plr != startedPlr) {
                setPaused_Player(plr, iTrue);
            }
        }
    }
    else if (equal_Command(cmd, "media.player.update")) {
        updateMedia_DocumentWidget_(d);
        return iFalse;
    }
    else if (equal_Command(cmd, "document.stop") && document_App() == d) {
        if (d->request) {
            postCommandf_Root(w->root,
                "document.request.cancelled doc:%p url:%s", d, cstr_String(d->mod.url));
            iReleasePtr(&d->request);
            if (d->state != ready_RequestState) {
                d->state = ready_RequestState;
                postCommand_Root(w->root, "navigate.back");
            }
            updateFetchProgress_DocumentWidget_(d);
            return iTrue;
        }
    }
    else if (equalWidget_Command(cmd, w, "document.media.save")) {
        const iGmLinkId      linkId = argLabel_Command(cmd, "link");
        const iMediaRequest *media  = findMediaRequest_DocumentWidget_(d, linkId);
        if (media) {
            saveToDownloads_(url_GmRequest(media->req), meta_GmRequest(media->req),
                             body_GmRequest(media->req), iTrue);
        }
    }
    else if (equal_Command(cmd, "document.save") && document_App() == d) {
        if (d->request) {
            makeSimpleMessage_Widget(uiTextCaution_ColorEscape "${heading.save.incomplete}",
                                     "${dlg.save.incomplete}");
        }
        else if (!isEmpty_Block(&d->sourceContent)) {
            const iBool    doOpen   = argLabel_Command(cmd, "open");
            const iString *savePath = saveToDownloads_(d->mod.url, &d->sourceMime,
                                                       &d->sourceContent, !doOpen);
            if (!isEmpty_String(savePath) && doOpen) {
                postCommandf_Root(
                    w->root, "!open url:%s", cstrCollect_String(makeFileUrl_String(savePath)));
            }
        }
        return iTrue;
    }
    else if (equal_Command(cmd, "document.reload") && document_Command(cmd) == d) {
        d->initNormScrollY = normScrollPos_DocumentWidget_(d);
        fetch_DocumentWidget_(d);
        return iTrue;
    }
    else if (equal_Command(cmd, "document.linkkeys") && document_App() == d) {
        if (argLabel_Command(cmd, "release")) {
            setLinkNumberMode_DocumentWidget_(d, iFalse);
        }
        else if (argLabel_Command(cmd, "more")) {
            if (d->flags & showLinkNumbers_DocumentWidgetFlag &&
                d->ordinalMode == homeRow_DocumentLinkOrdinalMode) {
                const size_t numKeys = iElemCount(homeRowKeys_);
                const iGmRun *last = lastVisibleLink_DocumentWidget_(d);
                if (!last) {
                    d->ordinalBase = 0;
                }
                else {
                    d->ordinalBase += numKeys;
                    if (visibleLinkOrdinal_DocumentWidget_(d, last->linkId) < d->ordinalBase) {
                        d->ordinalBase = 0;
                    }
                }
            }
            else if (~d->flags & showLinkNumbers_DocumentWidgetFlag) {
                d->ordinalMode = homeRow_DocumentLinkOrdinalMode;
                d->ordinalBase = 0;
                setLinkNumberMode_DocumentWidget_(d, iTrue);
            }
        }
        else {
            d->ordinalMode = arg_Command(cmd);
            d->ordinalBase = 0;
            setLinkNumberMode_DocumentWidget_(d, iTrue);
            iChangeFlags(d->flags, setHoverViaKeys_DocumentWidgetFlag,
                         argLabel_Command(cmd, "hover") != 0);
            iChangeFlags(d->flags, newTabViaHomeKeys_DocumentWidgetFlag,
                         argLabel_Command(cmd, "newtab") != 0);
        }
        invalidateVisibleLinks_DocumentWidget_(d);
        refresh_Widget(d);
        return iTrue;
    }
    else if (equal_Command(cmd, "navigate.back") && document_App() == d) {
        if (d->request) {
            postCommandf_Root(w->root,
                "document.request.cancelled doc:%p url:%s", d, cstr_String(d->mod.url));
            iReleasePtr(&d->request);
            updateFetchProgress_DocumentWidget_(d);
        }
        goBack_History(d->mod.history);
        return iTrue;
    }
    else if (equal_Command(cmd, "navigate.forward") && document_App() == d) {
        goForward_History(d->mod.history);
        return iTrue;
    }
    else if (equal_Command(cmd, "navigate.parent") && document_App() == d) {
        iUrl parts;
        init_Url(&parts, d->mod.url);
        /* Remove the last path segment. */
        if (size_Range(&parts.path) > 1) {
            if (parts.path.end[-1] == '/') {
                parts.path.end--;
            }
            while (parts.path.end > parts.path.start) {
                if (parts.path.end[-1] == '/') break;
                parts.path.end--;
            }
            postCommandf_Root(w->root,
                "open url:%s",
                cstr_Rangecc((iRangecc){ constBegin_String(d->mod.url), parts.path.end }));
        }
        return iTrue;
    }
    else if (equal_Command(cmd, "navigate.root") && document_App() == d) {
        postCommandf_Root(w->root, "open url:%s/", cstr_Rangecc(urlRoot_String(d->mod.url)));
        return iTrue;
    }
    else if (equalWidget_Command(cmd, w, "scroll.moved")) {
        init_Anim(&d->scrollY.pos, arg_Command(cmd));
        updateVisible_DocumentWidget_(d);
        return iTrue;
    }
    else if (equal_Command(cmd, "scroll.page") && document_App() == d) {
        const int dir = arg_Command(cmd);
        if (dir > 0 && !argLabel_Command(cmd, "repeat") &&
            prefs_App()->loadImageInsteadOfScrolling &&
            fetchNextUnfetchedImage_DocumentWidget_(d)) {
            return iTrue;
        }
        const float amount = argLabel_Command(cmd, "full") != 0 ? 1.0f : 0.5f;
        smoothScroll_DocumentWidget_(d,
                                     dir * amount * height_Rect(documentBounds_DocumentWidget_(d)),
                                     smoothDuration_DocumentWidget_);
        return iTrue;
    }
    else if (equal_Command(cmd, "scroll.top") && document_App() == d) {
        init_Anim(&d->scrollY.pos, 0);
        invalidate_VisBuf(d->visBuf);
        clampScroll_DocumentWidget_(d);
        updateVisible_DocumentWidget_(d);
        refresh_Widget(w);
        return iTrue;
    }
    else if (equal_Command(cmd, "scroll.bottom") && document_App() == d) {
        updateScrollMax_DocumentWidget_(d); /* scrollY.max might not be fully updated */
        init_Anim(&d->scrollY.pos, d->scrollY.max);
        invalidate_VisBuf(d->visBuf);
        clampScroll_DocumentWidget_(d);
        updateVisible_DocumentWidget_(d);
        refresh_Widget(w);
        return iTrue;
    }
    else if (equal_Command(cmd, "scroll.step") && document_App() == d) {
        const int dir = arg_Command(cmd);
        if (dir > 0 && !argLabel_Command(cmd, "repeat") &&
            prefs_App()->loadImageInsteadOfScrolling &&
            fetchNextUnfetchedImage_DocumentWidget_(d)) {
            return iTrue;
        }
        smoothScroll_DocumentWidget_(d,
                                     3 * lineHeight_Text(paragraph_FontId) * dir,
                                     smoothDuration_DocumentWidget_);
        return iTrue;
    }
    else if (equal_Command(cmd, "document.goto") && document_App() == d) {
        const char *heading = suffixPtr_Command(cmd, "heading");
        if (heading) {
            if (isRequestOngoing_DocumentWidget(d)) {
                /* Scroll position set when request finishes. */
                setCStr_String(&d->pendingGotoHeading, heading);
                return iTrue;
            }
            scrollToHeading_DocumentWidget_(d, heading);
            return iTrue;
        }
        const char *loc = pointerLabel_Command(cmd, "loc");
        const iGmRun *run = findRunAtLoc_GmDocument(d->doc, loc);
        if (run) {
            scrollTo_DocumentWidget_(d, run->visBounds.pos.y, iFalse);
        }
        return iTrue;
    }
    else if ((equal_Command(cmd, "find.next") || equal_Command(cmd, "find.prev")) &&
             document_App() == d) {
        const int dir = equal_Command(cmd, "find.next") ? +1 : -1;
        iRangecc (*finder)(const iGmDocument *, const iString *, const char *) =
            dir > 0 ? findText_GmDocument : findTextBefore_GmDocument;
        iInputWidget *find = findWidget_App("find.input");
        if (isEmpty_String(text_InputWidget(find))) {
            d->foundMark = iNullRange;
        }
        else {
            const iBool wrap = d->foundMark.start != NULL;
            d->foundMark     = finder(d->doc, text_InputWidget(find), dir > 0 ? d->foundMark.end
                                                                          : d->foundMark.start);
            if (!d->foundMark.start && wrap) {
                /* Wrap around. */
                d->foundMark = finder(d->doc, text_InputWidget(find), NULL);
            }
            if (d->foundMark.start) {
                const iGmRun *found;
                if ((found = findRunAtLoc_GmDocument(d->doc, d->foundMark.start)) != NULL) {
                    scrollTo_DocumentWidget_(d, mid_Rect(found->bounds).y, iTrue);
                }
            }
        }
        if (flags_Widget(w) & touchDrag_WidgetFlag) {
            postCommand_Root(w->root, "document.select arg:0"); /* we can't handle both at the same time */
        }
        invalidateWideRunsWithNonzeroOffset_DocumentWidget_(d); /* markers don't support offsets */
        resetWideRuns_DocumentWidget_(d);
        refresh_Widget(w);
        return iTrue;
    }
    else if (equal_Command(cmd, "find.clearmark")) {
        if (d->foundMark.start) {
            d->foundMark = iNullRange;
            refresh_Widget(w);
        }
        return iTrue;
    }
    else if (equal_Command(cmd, "bookmark.links") && document_App() == d) {
        iPtrArray *links = collectNew_PtrArray();
        render_GmDocument(d->doc, (iRangei){ 0, size_GmDocument(d->doc).y }, addAllLinks_, links);
        /* Find links that aren't already bookmarked. */
        iForEach(PtrArray, i, links) {
            const iGmRun *run = i.ptr;
            uint32_t      bmid;
            if ((bmid = findUrl_Bookmarks(bookmarks_App(),
                                          linkUrl_GmDocument(d->doc, run->linkId))) != 0) {
                const iBookmark *bm = get_Bookmarks(bookmarks_App(), bmid);
                /* We can import local copies of remote bookmarks. */
                if (!hasTag_Bookmark(bm, remote_BookmarkTag)) {
                    remove_PtrArrayIterator(&i);
                }
            }
        }
        if (!isEmpty_PtrArray(links)) {
            if (argLabel_Command(cmd, "confirm")) {
                const size_t count = size_PtrArray(links);
                makeQuestion_Widget(
                    uiHeading_ColorEscape "${heading.import.bookmarks}",
                    formatCStrs_Lang("dlg.import.found.n", count),
                    (iMenuItem[]){ { "${cancel}", 0, 0, NULL },
                                   { format_CStr(cstrCount_Lang("dlg.import.add.n", count),
                                                 uiTextAction_ColorEscape,
                                                 count),
                                     0,
                                     0,
                                     "bookmark.links" } },
                    2);
            }
            else {
                iConstForEach(PtrArray, j, links) {
                    const iGmRun *run = j.ptr;
                    add_Bookmarks(bookmarks_App(),
                                  linkUrl_GmDocument(d->doc, run->linkId),
                                  collect_String(newRange_String(run->text)),
                                  NULL,
                                  0x1f588 /* pin */);
                }
                postCommand_App("bookmarks.changed");
            }
        }
        else {
            makeSimpleMessage_Widget(uiHeading_ColorEscape "${heading.import.bookmarks}",
                                     "${dlg.import.notnew}");
        }
        return iTrue;
    }
    else if (equalWidget_Command(cmd, w, "menu.closed")) {
        updateHover_DocumentWidget_(d, mouseCoord_Window(get_Window()));
    }
    else if (equal_Command(cmd, "document.autoreload")) {
        if (d->mod.reloadInterval) {
            if (!isValid_Time(&d->sourceTime) || elapsedSeconds_Time(&d->sourceTime) >=
                    seconds_ReloadInterval_(d->mod.reloadInterval)) {
                postCommand_Widget(w, "document.reload");
            }
        }
    }
    else if (equal_Command(cmd, "document.autoreload.menu") && document_App() == d) {
        iArray *items = collectNew_Array(sizeof(iMenuItem));
        for (int i = 0; i < max_ReloadInterval; ++i) {
            pushBack_Array(items, &(iMenuItem){
                format_CStr("%s%s", ((int) d->mod.reloadInterval == i ? "&" : "*"),
                                     label_ReloadInterval_(i)),
                0,
                0,
                format_CStr("document.autoreload.set arg:%d", i) });
        }
        pushBack_Array(items, &(iMenuItem){ "${cancel}", 0, 0, NULL });
        makeQuestion_Widget(uiTextAction_ColorEscape "${heading.autoreload}",
                            "${dlg.autoreload}",
                            constData_Array(items), size_Array(items));
        return iTrue;
    }
    else if (equal_Command(cmd, "document.autoreload.set") && document_App() == d) {
        d->mod.reloadInterval = arg_Command(cmd);
    }
    else if (startsWith_CStr(cmd, "pinch.") && document_Command(cmd) == d) {
        return handlePinch_DocumentWidget_(d, cmd);
    }
    return iFalse;
}

static iRect runRect_DocumentWidget_(const iDocumentWidget *d, const iGmRun *run) {
    const iRect docBounds = documentBounds_DocumentWidget_(d);
    return moved_Rect(run->bounds, addY_I2(topLeft_Rect(docBounds), -pos_SmoothScroll(&d->scrollY)));
}

static void setGrabbedPlayer_DocumentWidget_(iDocumentWidget *d, const iGmRun *run) {
    if (run && run->mediaType == audio_GmRunMediaType) {
        iPlayer *plr = audioPlayer_Media(media_GmDocument(d->doc), run->mediaId);
        setFlags_Player(plr, volumeGrabbed_PlayerFlag, iTrue);
        d->grabbedStartVolume = volume_Player(plr);
        d->grabbedPlayer      = run;
        refresh_Widget(d);
    }
    else if (d->grabbedPlayer) {
        setFlags_Player(
            audioPlayer_Media(media_GmDocument(d->doc), d->grabbedPlayer->mediaId),
            volumeGrabbed_PlayerFlag,
            iFalse);
        d->grabbedPlayer = NULL;
        refresh_Widget(d);
    }
    else {
        iAssert(iFalse);
    }
}

static iBool processMediaEvents_DocumentWidget_(iDocumentWidget *d, const SDL_Event *ev) {
    if (ev->type != SDL_MOUSEBUTTONDOWN && ev->type != SDL_MOUSEBUTTONUP &&
        ev->type != SDL_MOUSEMOTION) {
        return iFalse;
    }
    if (ev->type == SDL_MOUSEBUTTONDOWN || ev->type == SDL_MOUSEBUTTONUP) {
        if (ev->button.button != SDL_BUTTON_LEFT) {
            return iFalse;
        }
    }
    if (d->grabbedPlayer) {
        /* Updated in the drag. */
        return iFalse;
    }
    const iInt2 mouse = init_I2(ev->button.x, ev->button.y);
    iConstForEach(PtrArray, i, &d->visibleMedia) {
        const iGmRun *run  = i.ptr;
        if (run->mediaType != audio_GmRunMediaType) {
            continue;
        }
        const iRect rect = runRect_DocumentWidget_(d, run);
        iPlayer *   plr  = audioPlayer_Media(media_GmDocument(d->doc), run->mediaId);
        if (contains_Rect(rect, mouse)) {
            iPlayerUI ui;
            init_PlayerUI(&ui, plr, rect);
            if (ev->type == SDL_MOUSEBUTTONDOWN && flags_Player(plr) & adjustingVolume_PlayerFlag &&
                contains_Rect(adjusted_Rect(ui.volumeAdjustRect,
                                            zero_I2(),
                                            init_I2(-height_Rect(ui.volumeAdjustRect), 0)),
                              mouse)) {
                setGrabbedPlayer_DocumentWidget_(d, run);
                processEvent_Click(&d->click, ev);
                /* The rest is done in the DocumentWidget click responder. */
                refresh_Widget(d);
                return iTrue;
            }
            else if (ev->type == SDL_MOUSEBUTTONDOWN || ev->type == SDL_MOUSEMOTION) {
                refresh_Widget(d);
                return iTrue;
            }
            if (contains_Rect(ui.playPauseRect, mouse)) {
                setPaused_Player(plr, !isPaused_Player(plr));
                animateMedia_DocumentWidget_(d);
                return iTrue;
            }
            else if (contains_Rect(ui.rewindRect, mouse)) {
                if (isStarted_Player(plr) && time_Player(plr) > 0.5f) {
                    stop_Player(plr);
                    start_Player(plr);
                    setPaused_Player(plr, iTrue);
                }
                refresh_Widget(d);
                return iTrue;
            }
            else if (contains_Rect(ui.volumeRect, mouse)) {
                setFlags_Player(plr,
                                adjustingVolume_PlayerFlag,
                                !(flags_Player(plr) & adjustingVolume_PlayerFlag));
                animateMedia_DocumentWidget_(d);
                refresh_Widget(d);
                return iTrue;
            }
            else if (contains_Rect(ui.menuRect, mouse)) {
                /* TODO: Add menu items for:
                   - output device
                   - Save to Downloads
                */
                if (d->playerMenu) {
                    destroy_Widget(d->playerMenu);
                    d->playerMenu = NULL;
                    return iTrue;
                }
                d->playerMenu = makeMenu_Widget(
                    as_Widget(d),
                    (iMenuItem[]){
                        { cstrCollect_String(metadataLabel_Player(plr)), 0, 0, NULL },
                    },
                    1);
                openMenu_Widget(d->playerMenu, bottomLeft_Rect(ui.menuRect));
                return iTrue;
            }
        }
    }
    return iFalse;
}

static size_t linkOrdinalFromKey_DocumentWidget_(const iDocumentWidget *d, int key) {
    size_t ord = iInvalidPos;
    if (d->ordinalMode == numbersAndAlphabet_DocumentLinkOrdinalMode) {
        if (key >= '1' && key <= '9') {
            return key - '1';
        }
        if (key < 'a' || key > 'z') {
            return iInvalidPos;
        }
        ord = key - 'a' + 9;
#if defined (iPlatformApple)
        /* Skip keys that would conflict with default system shortcuts: hide, minimize, quit, close. */
        if (key == 'h' || key == 'm' || key == 'q' || key == 'w') {
            return iInvalidPos;
        }
        if (key > 'h') ord--;
        if (key > 'm') ord--;
        if (key > 'q') ord--;
        if (key > 'w') ord--;
#endif
    }
    else {
        iForIndices(i, homeRowKeys_) {
            if (homeRowKeys_[i] == key) {
                return i;
            }
        }
    }
    return ord;
}

static iChar linkOrdinalChar_DocumentWidget_(const iDocumentWidget *d, size_t ord) {
    if (d->ordinalMode == numbersAndAlphabet_DocumentLinkOrdinalMode) {
        if (ord < 9) {
            return '1' + ord;
        }
#if defined (iPlatformApple)
        if (ord < 9 + 22) {
            int key = 'a' + ord - 9;
            if (key >= 'h') key++;
            if (key >= 'm') key++;
            if (key >= 'q') key++;
            if (key >= 'w') key++;
            return 'A' + key - 'a';
        }
#else
        if (ord < 9 + 26) {
            return 'A' + ord - 9;
        }
#endif
    }
    else {
        if (ord < iElemCount(homeRowKeys_)) {
            return 'A' + homeRowKeys_[ord] - 'a';
        }
    }
    return 0;
}

static void beginMarkingSelection_DocumentWidget_(iDocumentWidget *d, iInt2 pos) {
    setFocus_Widget(NULL); /* TODO: Focus this document? */
    invalidateWideRunsWithNonzeroOffset_DocumentWidget_(d);
    resetWideRuns_DocumentWidget_(d); /* Selections don't support horizontal scrolling. */
    iChangeFlags(d->flags, selecting_DocumentWidgetFlag, iTrue);
    d->selectMark = sourceLoc_DocumentWidget_(d, pos);
    refresh_Widget(as_Widget(d));
}

static iBool processEvent_DocumentWidget_(iDocumentWidget *d, const SDL_Event *ev) {
    iWidget *w = as_Widget(d);
    if (isMetricsChange_UserEvent(ev)) {
        updateSize_DocumentWidget(d);
    }
    else if (processEvent_SmoothScroll(&d->scrollY, ev)) {
        return iTrue;
    }
    else if (ev->type == SDL_USEREVENT && ev->user.code == command_UserEventCode) {
        if (!handleCommand_DocumentWidget_(d, command_UserEvent(ev))) {
            /* Base class commands. */
            return processEvent_Widget(w, ev);
        }
        return iTrue;
    }
    if (ev->type == SDL_KEYDOWN) {
        const int key = ev->key.keysym.sym;
        if ((d->flags & showLinkNumbers_DocumentWidgetFlag) &&
            ((key >= '1' && key <= '9') || (key >= 'a' && key <= 'z'))) {
            const size_t ord = linkOrdinalFromKey_DocumentWidget_(d, key) + d->ordinalBase;
            iConstForEach(PtrArray, i, &d->visibleLinks) {
                if (ord == iInvalidPos) break;
                const iGmRun *run = i.ptr;
                if (run->flags & decoration_GmRunFlag &&
                    visibleLinkOrdinal_DocumentWidget_(d, run->linkId) == ord) {
                    if (d->flags & setHoverViaKeys_DocumentWidgetFlag) {
                        d->hoverLink = run;
                    }
                    else {
                        postCommandf_Root(w->root,
                                          "open newtab:%d url:%s",
                                          (isPinned_DocumentWidget_(d) ? otherRoot_OpenTabFlag : 0) ^
                                          (d->ordinalMode ==
                                                 numbersAndAlphabet_DocumentLinkOrdinalMode
                                             ? openTabMode_Sym(modState_Keys())
                                             : (d->flags & newTabViaHomeKeys_DocumentWidgetFlag ? 1 : 0)),
                                          cstr_String(absoluteUrl_String(
                                             d->mod.url, linkUrl_GmDocument(d->doc, run->linkId))));
                    }
                    setLinkNumberMode_DocumentWidget_(d, iFalse);
                    invalidateVisibleLinks_DocumentWidget_(d);
                    refresh_Widget(d);
                    return iTrue;
                }
            }
        }
        switch (key) {
            case SDLK_ESCAPE:
                if (d->flags & showLinkNumbers_DocumentWidgetFlag && document_App() == d) {
                    setLinkNumberMode_DocumentWidget_(d, iFalse);
                    invalidateVisibleLinks_DocumentWidget_(d);
                    refresh_Widget(d);
                    return iTrue;
                }
                break;
#if 1
            case SDLK_KP_1:
            case '`': {
                iBlock *seed = new_Block(64);
                for (size_t i = 0; i < 64; ++i) {
                    setByte_Block(seed, i, iRandom(0, 256));
                }
                setThemeSeed_GmDocument(d->doc, seed);
                delete_Block(seed);
                invalidate_DocumentWidget_(d);
                refresh_Widget(w);
                break;
            }
#endif
#if 0
            case '0': {
                extern int enableHalfPixelGlyphs_Text;
                enableHalfPixelGlyphs_Text = !enableHalfPixelGlyphs_Text;
                refresh_Widget(w);
                printf("halfpixel: %d\n", enableHalfPixelGlyphs_Text);
                fflush(stdout);
                break;
            }
#endif
#if 0
            case '0': {
                extern int enableKerning_Text;
                enableKerning_Text = !enableKerning_Text;
                invalidate_DocumentWidget_(d);
                refresh_Widget(w);
                printf("kerning: %d\n", enableKerning_Text);
                fflush(stdout);
                break;
            }
#endif
        }
    }
    else if (ev->type == SDL_MOUSEWHEEL && isHover_Widget(w)) {
        const iInt2 mouseCoord = mouseCoord_Window(get_Window());
        if (isPerPixel_MouseWheelEvent(&ev->wheel)) {
            const iInt2 wheel = init_I2(ev->wheel.x, ev->wheel.y);
            stop_Anim(&d->scrollY.pos);
            immediateScroll_DocumentWidget_(d, -wheel.y);
            scrollWideBlock_DocumentWidget_(d, mouseCoord, -wheel.x, 0);
        }
        else {
            /* Traditional mouse wheel. */
            const int amount = ev->wheel.y;
            if (keyMods_Sym(modState_Keys()) == KMOD_PRIMARY) {
                postCommandf_App("zoom.delta arg:%d", amount > 0 ? 10 : -10);
                return iTrue;
            }
            smoothScroll_DocumentWidget_(
                d,
                -3 * amount * lineHeight_Text(paragraph_FontId),
                smoothDuration_DocumentWidget_ *
                    /* accelerated speed for repeated wheelings */
                    (!isFinished_SmoothScroll(&d->scrollY) && pos_Anim(&d->scrollY.pos) < 0.25f
                         ? 0.5f
                         : 1.0f));
            scrollWideBlock_DocumentWidget_(
                d, mouseCoord, -3 * ev->wheel.x * lineHeight_Text(paragraph_FontId), 167);
        }
        iChangeFlags(d->flags, noHoverWhileScrolling_DocumentWidgetFlag, iTrue);
        return iTrue;
    }
    else if (ev->type == SDL_MOUSEMOTION) {
        if (ev->motion.which != SDL_TOUCH_MOUSEID) {
            iChangeFlags(d->flags, noHoverWhileScrolling_DocumentWidgetFlag, iFalse);
        }
        const iInt2 mpos = init_I2(ev->motion.x, ev->motion.y);
        if (isVisible_Widget(d->menu)) {
            setCursor_Window(get_Window(), SDL_SYSTEM_CURSOR_ARROW);
        }
        else if (contains_Rect(siteBannerRect_DocumentWidget_(d), mpos)) {
            setCursor_Window(get_Window(), SDL_SYSTEM_CURSOR_HAND);
        }
        else {
            if (value_Anim(&d->altTextOpacity) < 0.833f) {
                setValue_Anim(&d->altTextOpacity, 0, 0); /* keep it hidden while moving */
            }
            updateHover_DocumentWidget_(d, mpos);
        }
    }
    if (ev->type == SDL_USEREVENT && ev->user.code == widgetTapBegins_UserEventCode) {
        iChangeFlags(d->flags, noHoverWhileScrolling_DocumentWidgetFlag, iFalse);
        return iTrue;
    }
    if (ev->type == SDL_MOUSEBUTTONDOWN) {
        if (ev->button.button == SDL_BUTTON_X1) {
            postCommand_Root(w->root, "navigate.back");
            return iTrue;
        }
        if (ev->button.button == SDL_BUTTON_X2) {
            postCommand_Root(w->root, "navigate.forward");
            return iTrue;
        }
        if (ev->button.button == SDL_BUTTON_MIDDLE && d->hoverLink) {
            postCommandf_Root(w->root, "open newtab:%d url:%s",
                              (isPinned_DocumentWidget_(d) ? otherRoot_OpenTabFlag : 0) |
                              (modState_Keys() & KMOD_SHIFT ? new_OpenTabFlag : newBackground_OpenTabFlag),
                              cstr_String(linkUrl_GmDocument(d->doc, d->hoverLink->linkId)));
            return iTrue;
        }
        if (ev->button.button == SDL_BUTTON_RIGHT &&
            contains_Widget(w, init_I2(ev->button.x, ev->button.y))) {
            if (!isVisible_Widget(d->menu)) {
                d->contextLink = d->hoverLink;
                d->contextPos = init_I2(ev->button.x, ev->button.y);
                if (d->menu) {
                    destroy_Widget(d->menu);
                    d->menu = NULL;
                }
                setFocus_Widget(NULL);
                iArray items;
                init_Array(&items, sizeof(iMenuItem));
                if (d->contextLink) {
                    /* Context menu for a link. */
                    const iString *linkUrl  = linkUrl_GmDocument(d->doc, d->contextLink->linkId);
//                    const int      linkFlags = linkFlags_GmDocument(d->doc, d->contextLink->linkId);
                    const iRangecc scheme   = urlScheme_String(linkUrl);
                    const iBool    isGemini = equalCase_Rangecc(scheme, "gemini");
                    iBool          isNative = iFalse;
                    if (deviceType_App() != desktop_AppDeviceType) {
                        /* Show the link as the first, non-interactive item. */
                        pushBack_Array(&items, &(iMenuItem){
                            format_CStr("```%s", cstr_String(linkUrl)),
                            0, 0, NULL });
                    }
                    if (willUseProxy_App(scheme) || isGemini ||
                        equalCase_Rangecc(scheme, "file") ||
                        equalCase_Rangecc(scheme, "finger") ||
                        equalCase_Rangecc(scheme, "gopher")) {
                        isNative = iTrue;
                        /* Regular links that we can open. */
                        pushBackN_Array(
                            &items,
                            (iMenuItem[]){
                                { openTab_Icon " ${link.newtab}",
                                  0,
                                  0,
                                  format_CStr("!open newtab:1 url:%s", cstr_String(linkUrl)) },
                                { openTabBg_Icon " ${link.newtab.background}",
                                  0,
                                  0,
                                  format_CStr("!open newtab:2 url:%s", cstr_String(linkUrl)) },
                                { "${link.side}",
                                  0,
                                  0,
                                  format_CStr("!open newtab:4 url:%s", cstr_String(linkUrl)) },
                                { "${link.side.newtab}",
                                  0,
                                  0,
                                  format_CStr("!open newtab:5 url:%s", cstr_String(linkUrl)) } },
                            4);
                        if (deviceType_App() == phone_AppDeviceType) {
                            removeN_Array(&items, size_Array(&items) - 2, iInvalidSize);
                        }
                    }
                    else if (!willUseProxy_App(scheme)) {
                        pushBack_Array(
                            &items,
                            &(iMenuItem){ openExt_Icon " ${link.browser}",
                                          0,
                                          0,
                                          format_CStr("!open default:1 url:%s", cstr_String(linkUrl)) });
                    }
                    if (willUseProxy_App(scheme)) {
                        pushBackN_Array(
                            &items,
                            (iMenuItem[]){
                                { "---", 0, 0, NULL },
                                { isGemini ? "${link.noproxy}" : openExt_Icon " ${link.browser}",
                                  0,
                                  0,
                                  format_CStr("!open noproxy:1 url:%s", cstr_String(linkUrl)) } },
                            2);
                    }
                    iString *linkLabel = collectNewRange_String(
                        linkLabel_GmDocument(d->doc, d->contextLink->linkId));
                    urlEncodeSpaces_String(linkLabel);
                    pushBackN_Array(&items,
                                    (iMenuItem[]){ { "---", 0, 0, NULL },
                                                   { "${link.copy}", 0, 0, "document.copylink" },
                                                   { bookmark_Icon " ${link.bookmark}",
                                                     0,
                                                     0,
                                                     format_CStr("!bookmark.add title:%s url:%s",
                                                                 cstr_String(linkLabel),
                                                                 cstr_String(linkUrl)) },
                                                   },
                                    3);
                    if (isNative && d->contextLink->mediaType != download_GmRunMediaType) {
                        pushBackN_Array(&items, (iMenuItem[]){
                            { "---", 0, 0, NULL },
                            { download_Icon " ${link.download}", 0, 0, "document.downloadlink" },
                        }, 2);
                    }
                    iMediaRequest *mediaReq;
                    if ((mediaReq = findMediaRequest_DocumentWidget_(d, d->contextLink->linkId)) != NULL &&
                        d->contextLink->mediaType != download_GmRunMediaType) {
                        if (isFinished_GmRequest(mediaReq->req)) {
                            pushBack_Array(&items,
                                           &(iMenuItem){ download_Icon " " saveToDownloads_Label,
                                                         0,
                                                         0,
                                                         format_CStr("document.media.save link:%u",
                                                                     d->contextLink->linkId) });
                        }
                    }
                }
                else if (deviceType_App() == desktop_AppDeviceType) {
                    if (!isEmpty_Range(&d->selectMark)) {
                        pushBackN_Array(&items,
                                        (iMenuItem[]){ { "${menu.copy}", 0, 0, "copy" },
                                                       { "---", 0, 0, NULL } },
                                        2);
                    }
                    pushBackN_Array(
                        &items,
                        (iMenuItem[]){
                            { "${menu.back}", navigateBack_KeyShortcut, "navigate.back" },
                            { "${menu.forward}", navigateForward_KeyShortcut, "navigate.forward" },
                            { upArrow_Icon " ${menu.parent}", navigateParent_KeyShortcut, "navigate.parent" },
                            { upArrowBar_Icon " ${menu.root}", navigateRoot_KeyShortcut, "navigate.root" },
                            { "---", 0, 0, NULL },
                            { reload_Icon " ${menu.reload}", reload_KeyShortcut, "navigate.reload" },
                            { timer_Icon " ${menu.autoreload}", 0, 0, "document.autoreload.menu" },
                            { "---", 0, 0, NULL },
                            { bookmark_Icon " ${menu.page.bookmark}", SDLK_d, KMOD_PRIMARY, "bookmark.add" },
                            { star_Icon " ${menu.page.subscribe}", subscribeToPage_KeyModifier, "feeds.subscribe" },
                            { "---", 0, 0, NULL },
                            { book_Icon " ${menu.page.import}", 0, 0, "bookmark.links confirm:1" },
                            { globe_Icon " ${menu.page.translate}", 0, 0, "document.translate" },
                            { "---", 0, 0, NULL },
                            { "${menu.page.copyurl}", 0, 0, "document.copylink" } },
                        15);
                    if (isEmpty_Range(&d->selectMark)) {
                        pushBackN_Array(
                            &items,
                            (iMenuItem[]){
                                { "${menu.page.copysource}", 'c', KMOD_PRIMARY, "copy" },
                                { download_Icon " " saveToDownloads_Label, SDLK_s, KMOD_PRIMARY, "document.save" } },
                            2);
                    }
                }
                else {
                    /* Mobile text selection menu. */
#if 0
                    pushBackN_Array(
                        &items,
                        (iMenuItem[]){
                            { "${menu.select}", 0, 0, "document.select arg:1" },
                            { "${menu.select.word}", 0, 0, "document.select arg:2" },
                            { "${menu.select.par}", 0, 0, "document.select arg:3" },
                        },
                        3);
#endif
                    postCommand_Root(w->root, "document.select arg:1");
                    return iTrue;
                }
                d->menu = makeMenu_Widget(w, data_Array(&items), size_Array(&items));
                deinit_Array(&items);
            }
            processContextMenuEvent_Widget(d->menu, ev, {});
        }
    }
    if (processMediaEvents_DocumentWidget_(d, ev)) {
        return iTrue;
    }
    /* The left mouse button. */
    switch (processEvent_Click(&d->click, ev)) {
        case started_ClickResult:
            if (d->grabbedPlayer) {
                return iTrue;
            }
            /* Enable hover state now that scrolling has surely finished. */
            if (d->flags & noHoverWhileScrolling_DocumentWidgetFlag) {
                d->flags &= ~noHoverWhileScrolling_DocumentWidgetFlag;
                updateHover_DocumentWidget_(d, mouseCoord_Window(get_Window()));
            }
            if (~flags_Widget(w) & touchDrag_WidgetFlag) {
                iChangeFlags(d->flags, selecting_DocumentWidgetFlag, iFalse);
                iChangeFlags(d->flags, selectWords_DocumentWidgetFlag, d->click.count == 2);
                iChangeFlags(d->flags, selectLines_DocumentWidgetFlag, d->click.count >= 3);
                /* Double/triple clicks marks the selection immediately. */
                if (d->click.count >= 2) {
                    beginMarkingSelection_DocumentWidget_(d, d->click.startPos);
                    extendRange_Rangecc(
                        &d->selectMark,
                        range_String(source_GmDocument(d->doc)),
                        bothStartAndEnd_RangeExtension |
                            (d->click.count == 2 ? word_RangeExtension : line_RangeExtension));
                    d->initialSelectMark = d->selectMark;
                    refresh_Widget(w);
                }
                else {
                    d->initialSelectMark = iNullRange;
                }
            }
            return iTrue;
        case drag_ClickResult: {
            if (d->grabbedPlayer) {
                iPlayer *plr =
                    audioPlayer_Media(media_GmDocument(d->doc), d->grabbedPlayer->mediaId);
                iPlayerUI ui;
                init_PlayerUI(&ui, plr, runRect_DocumentWidget_(d, d->grabbedPlayer));
                float off = (float) delta_Click(&d->click).x / (float) width_Rect(ui.volumeSlider);
                setVolume_Player(plr, d->grabbedStartVolume + off);
                refresh_Widget(w);
                return iTrue;
            }
            /* Fold/unfold a preformatted block. */
            if (~d->flags & selecting_DocumentWidgetFlag && d->hoverPre &&
                preIsFolded_GmDocument(d->doc, d->hoverPre->preId)) {
                return iTrue;
            }
            /* Begin selecting a range of text. */
            if (~d->flags & selecting_DocumentWidgetFlag) {
                beginMarkingSelection_DocumentWidget_(d, d->click.startPos);
            }
            iRangecc loc = sourceLoc_DocumentWidget_(d, pos_Click(&d->click));
            if (d->selectMark.start == NULL) {
                d->selectMark = loc;
            }
            else if (loc.end) {
                if (flags_Widget(w) & touchDrag_WidgetFlag) {
                    /* Choose which end to move. */
                    if (!(d->flags & (movingSelectMarkStart_DocumentWidgetFlag |
                                      movingSelectMarkEnd_DocumentWidgetFlag))) {
                        const iRangecc mark    = selectMark_DocumentWidget_(d);
                        const char *   midMark = mark.start + size_Range(&mark) / 2;
                        const iRangecc loc     = sourceLoc_DocumentWidget_(d, pos_Click(&d->click));
                        const iBool    isCloserToStart = d->selectMark.start > d->selectMark.end ?
                            (loc.start > midMark) : (loc.start < midMark);
                        iChangeFlags(d->flags, movingSelectMarkStart_DocumentWidgetFlag, isCloserToStart);
                        iChangeFlags(d->flags, movingSelectMarkEnd_DocumentWidgetFlag, !isCloserToStart);
                    }
                    /* Move the start or the end depending on which is nearer. */
                    if (d->flags & movingSelectMarkStart_DocumentWidgetFlag) {
                        d->selectMark.start = loc.start;
                    }
                    else {
                        d->selectMark.end = (d->selectMark.end > d->selectMark.start ? loc.end : loc.start);
                    }
                }
                else {
                    d->selectMark.end = (d->selectMark.end > d->selectMark.start ? loc.end : loc.start);
                }
            }
            iAssert((!d->selectMark.start && !d->selectMark.end) ||
                    ( d->selectMark.start &&  d->selectMark.end));
            /* Extend to full words/paragraphs. */
            if (d->flags & (selectWords_DocumentWidgetFlag | selectLines_DocumentWidgetFlag)) {
                extendRange_Rangecc(
                    &d->selectMark,
                    range_String(source_GmDocument(d->doc)),
                    (d->flags & movingSelectMarkStart_DocumentWidgetFlag ? moveStart_RangeExtension
                                                                         : moveEnd_RangeExtension) |
                        (d->flags & selectWords_DocumentWidgetFlag ? word_RangeExtension
                                                                   : line_RangeExtension));
                if (d->flags & movingSelectMarkStart_DocumentWidgetFlag) {
                    d->initialSelectMark.start =
                        d->initialSelectMark.end = d->selectMark.start;
                }
                if (!isEmpty_Range(&d->initialSelectMark)) {
                    if (d->selectMark.end > d->selectMark.start) {
                        d->selectMark.start = d->initialSelectMark.start;
                    }
                    else if (d->selectMark.end < d->selectMark.start) {
                        d->selectMark.start = d->initialSelectMark.end;
                    }
                }
            }
//            printf("mark %zu ... %zu\n", d->selectMark.start - cstr_String(source_GmDocument(d->doc)),
//                   d->selectMark.end - cstr_String(source_GmDocument(d->doc)));
//            fflush(stdout);
            refresh_Widget(w);
            return iTrue;
        }
        case finished_ClickResult:
            if (d->grabbedPlayer) {
                setGrabbedPlayer_DocumentWidget_(d, NULL);
                return iTrue;
            }
            if (isVisible_Widget(d->menu)) {
                closeMenu_Widget(d->menu);
            }
            d->flags &= ~(movingSelectMarkStart_DocumentWidgetFlag |
                          movingSelectMarkEnd_DocumentWidgetFlag);
            if (!isMoved_Click(&d->click)) {
                setFocus_Widget(NULL);
                /* Tap in tap selection mode. */
                if (flags_Widget(w) & touchDrag_WidgetFlag) {
                    const iRangecc tapLoc = sourceLoc_DocumentWidget_(d, pos_Click(&d->click));
                    /* Tapping on the selection will show a menu. */
                    const iRangecc mark = selectMark_DocumentWidget_(d);
                    if (tapLoc.start >= mark.start && tapLoc.end <= mark.end) {
                        if (d->copyMenu) {
                            closeMenu_Widget(d->copyMenu);
                            destroy_Widget(d->copyMenu);
                            d->copyMenu = NULL;
                        }
                        d->copyMenu = makeMenu_Widget(w, (iMenuItem[]){
                            { clipCopy_Icon " ${menu.copy}", 0, 0, "copy" },
                            { "---", 0, 0, NULL },
                            { close_Icon " ${menu.select.clear}", 0, 0, "document.select arg:0" },
                        }, 3);
                        setFlags_Widget(d->copyMenu, noFadeBackground_WidgetFlag, iTrue);
                        openMenu_Widget(d->copyMenu, pos_Click(&d->click));
                        return iTrue;
                    }
                    else {
                        /* Tapping elsewhere exits selection mode. */
                        postCommand_Widget(d, "document.select arg:0");
                        return iTrue;
                    }
                }
                if (d->hoverPre) {
                    togglePreFold_DocumentWidget_(d, d->hoverPre->preId);
                    return iTrue;
                }
                if (d->hoverLink) {
                    /* TODO: Move this to a method. */
                    const iGmLinkId linkId = d->hoverLink->linkId;
                    const int linkFlags = linkFlags_GmDocument(d->doc, linkId);
                    iAssert(linkId);
                    /* Media links are opened inline by default. */
                    if (isMediaLink_GmDocument(d->doc, linkId)) {
                        if (linkFlags & content_GmLinkFlag && linkFlags & permanent_GmLinkFlag) {
                            /* We have the content and it cannot be dismissed, so nothing
                               further to do. */
                            return iTrue;
                        }
                        if (!requestMedia_DocumentWidget_(d, linkId, iTrue)) {
                            if (linkFlags & content_GmLinkFlag) {
                                /* Dismiss shown content on click. */
                                setData_Media(media_GmDocument(d->doc),
                                              linkId,
                                              NULL,
                                              NULL,
                                              allowHide_MediaFlag);
                                /* Cancel a partially received request. */ {
                                    iMediaRequest *req = findMediaRequest_DocumentWidget_(d, linkId);
                                    if (!isFinished_GmRequest(req->req)) {
                                        cancel_GmRequest(req->req);
                                        removeMediaRequest_DocumentWidget_(d, linkId);
                                        /* Note: Some of the audio IDs have changed now, layout must
                                           be redone. */
                                    }
                                }
                                redoLayout_GmDocument(d->doc);
                                d->hoverLink = NULL;
                                clampScroll_DocumentWidget_(d);
                                updateVisible_DocumentWidget_(d);
                                invalidate_DocumentWidget_(d);
                                refresh_Widget(w);
                                return iTrue;
                            }
                            else {
                                /* Show the existing content again if we have it. */
                                iMediaRequest *req = findMediaRequest_DocumentWidget_(d, linkId);
                                if (req) {
                                    setData_Media(media_GmDocument(d->doc),
                                                  linkId,
                                                  meta_GmRequest(req->req),
                                                  body_GmRequest(req->req),
                                                  allowHide_MediaFlag);
                                    redoLayout_GmDocument(d->doc);
                                    updateVisible_DocumentWidget_(d);
                                    invalidate_DocumentWidget_(d);
                                    refresh_Widget(w);
                                    return iTrue;
                                }
                            }
                        }
                        refresh_Widget(w);
                    }
                    else if (linkFlags & supportedProtocol_GmLinkFlag) {
                        int tabMode = openTabMode_Sym(modState_Keys());
                        if (isPinned_DocumentWidget_(d)) {
                            tabMode ^= otherRoot_OpenTabFlag;
                        }
                        postCommandf_Root(w->root, "open newtab:%d url:%s",
                                         tabMode,
                                         cstr_String(absoluteUrl_String(
                                             d->mod.url, linkUrl_GmDocument(d->doc, linkId))));
                    }
                    else {
                        const iString *url = absoluteUrl_String(
                            d->mod.url, linkUrl_GmDocument(d->doc, linkId));
                        makeQuestion_Widget(
                            uiTextCaution_ColorEscape "${heading.openlink}",
                            format_CStr(
                                cstr_Lang("dlg.openlink.confirm"),
                                uiTextAction_ColorEscape,
                                cstr_String(url)),
                            (iMenuItem[]){
                                { "${cancel}", 0, 0, NULL },
                                { uiTextCaution_ColorEscape "${dlg.openlink}",
                                  0, 0, format_CStr("!open default:1 url:%s", cstr_String(url)) } },
                            2);
                    }
                }
                if (d->selectMark.start && !(d->flags & (selectLines_DocumentWidgetFlag |
                                                         selectWords_DocumentWidgetFlag))) {
                    d->selectMark = iNullRange;
                    refresh_Widget(w);
                }
                /* Clicking on the top/side banner navigates to site root. */
                const iRect banRect = siteBannerRect_DocumentWidget_(d);
                if (contains_Rect(banRect, pos_Click(&d->click))) {
                    /* Clicking on a warning? */
                    if (bannerType_DocumentWidget_(d) == certificateWarning_GmDocumentBanner &&
                        pos_Click(&d->click).y - top_Rect(banRect) >
                            lineHeight_Text(banner_FontId) * 2) {
                        postCommand_Widget(d, "document.info");
                    }
                    else {
                        postCommand_Widget(d, "navigate.root");
                    }
                }
            }
            return iTrue;
        case aborted_ClickResult:
            if (d->grabbedPlayer) {
                setGrabbedPlayer_DocumentWidget_(d, NULL);
                return iTrue;
            }
            return iTrue;
        default:
            break;
    }
    return processEvent_Widget(w, ev);
}

iDeclareType(DrawContext)

struct Impl_DrawContext {
    const iDocumentWidget *widget;
    iRect widgetBounds;
    iRect docBounds;
    iRangei vis;
    iInt2 viewPos; /* document area origin */
    iPaint paint;
    iBool inSelectMark;
    iBool inFoundMark;
    iBool showLinkNumbers;
    iRect firstMarkRect;
    iRect lastMarkRect;
    iGmRunRange runsDrawn;
};

static void fillRange_DrawContext_(iDrawContext *d, const iGmRun *run, enum iColorId color,
                                   iRangecc mark, iBool *isInside) {
    if (mark.start > mark.end) {
        /* Selection may be done in either direction. */
        iSwap(const char *, mark.start, mark.end);
    }
    if (*isInside || (contains_Range(&run->text, mark.start) ||
                      contains_Range(&mark, run->text.start))) {
        int x = 0;
        if (!*isInside) {
            x = advanceRange_Text(run->font,
                                  (iRangecc){ run->text.start, iMax(run->text.start, mark.start) })
                    .x;
        }
        int w = width_Rect(run->visBounds) - x;
        if (contains_Range(&run->text, mark.end) || mark.end < run->text.start) {
            w = advanceRange_Text(
                    run->font,
                    !*isInside ? mark
                               : (iRangecc){ run->text.start, iMax(run->text.start, mark.end) })
                    .x;
            *isInside = iFalse;
        }
        else {
            *isInside = iTrue; /* at least until the next run */
        }
        if (w > width_Rect(run->visBounds) - x) {
            w = width_Rect(run->visBounds) - x;
        }
        if (~run->flags & decoration_GmRunFlag) {
            const iInt2 visPos =
                add_I2(run->bounds.pos, addY_I2(d->viewPos, -pos_SmoothScroll(&d->widget->scrollY)));
            const iRect rangeRect = { addX_I2(visPos, x), init_I2(w, height_Rect(run->bounds)) };
            if (rangeRect.size.x) {
                fillRect_Paint(&d->paint, rangeRect, color);
                /* Keep track of the first and last marked rects. */
                if (d->firstMarkRect.size.x == 0) {
                    d->firstMarkRect = rangeRect;
                }
                d->lastMarkRect = rangeRect;
            }
        }
    }
    /* Link URLs are not part of the visible document, so they are ignored above. Handle
       these ranges as a special case. */
    if (run->linkId && run->flags & decoration_GmRunFlag) {
        const iRangecc url = linkUrlRange_GmDocument(d->widget->doc, run->linkId);
        if (contains_Range(&url, mark.start) &&
            (contains_Range(&url, mark.end) || url.end == mark.end)) {
            fillRect_Paint(
                &d->paint,
                moved_Rect(run->visBounds, addY_I2(d->viewPos, -pos_SmoothScroll(&d->widget->scrollY))),
                color);
        }
    }
}

static void drawMark_DrawContext_(void *context, const iGmRun *run) {
    iDrawContext *d = context;
    if (run->mediaType == none_GmRunMediaType) {
        fillRange_DrawContext_(d, run, uiMatching_ColorId, d->widget->foundMark, &d->inFoundMark);
        fillRange_DrawContext_(d, run, uiMarked_ColorId, d->widget->selectMark, &d->inSelectMark);
    }
}

static void drawBannerRun_DrawContext_(iDrawContext *d, const iGmRun *run, iInt2 visPos) {
    const iGmDocument *doc  = d->widget->doc;
    const iChar        icon = siteIcon_GmDocument(doc);
    iString            str;
    init_String(&str);
    iInt2 bpos = add_I2(visPos, init_I2(0, lineHeight_Text(banner_FontId) / 2));
    if (icon) {
        appendChar_String(&str, icon);
        const iRect iconRect = visualBounds_Text(run->font, range_String(&str));
        drawRange_Text(
            run->font,
            addY_I2(bpos, -mid_Rect(iconRect).y + lineHeight_Text(run->font) / 2),
            tmBannerIcon_ColorId,
            range_String(&str));
        bpos.x += right_Rect(iconRect) + 3 * gap_Text;
    }
    drawRange_Text(run->font,
                   bpos,
                   tmBannerTitle_ColorId,
                   bannerText_DocumentWidget_(d->widget));
    if (bannerType_GmDocument(doc) == certificateWarning_GmDocumentBanner) {
        const int domainHeight = lineHeight_Text(banner_FontId) * 2;
        iRect rect = { add_I2(visPos, init_I2(0, domainHeight)),
                       addY_I2(run->visBounds.size, -domainHeight - lineHeight_Text(uiContent_FontId)) };
        format_String(&str, "${heading.certwarn}");
        const int certFlags = d->widget->certFlags;
        if (certFlags & timeVerified_GmCertFlag && certFlags & domainVerified_GmCertFlag) {
            iUrl parts;
            init_Url(&parts, d->widget->mod.url);
            const iTime oldUntil = domainValidUntil_GmCerts(certs_App(), parts.host);
            iDate exp;
            init_Date(&exp, &oldUntil);
            iTime now;
            initCurrent_Time(&now);
            const int days = secondsSince_Time(&oldUntil, &now) / 3600 / 24;
            appendCStr_String(&str, "\n");
            if (days <= 30) {
                appendCStr_String(&str,
                                  format_CStr(cstrCount_Lang("dlg.certwarn.mayberenewed.n", days),
                                              cstrCollect_String(format_Date(&exp, "%Y-%m-%d")),
                                              days));
            }
            else {
                appendCStr_String(&str, cstr_Lang("dlg.certwarn.different"));
            }
        }
        else if (certFlags & domainVerified_GmCertFlag) {
            appendCStr_String(&str, "\n");
            appendFormat_String(&str, cstr_Lang("dlg.certwarn.expired"),
                                cstrCollect_String(format_Date(&d->widget->certExpiry, "%Y-%m-%d")));
        }
        else if (certFlags & timeVerified_GmCertFlag) {
            appendCStr_String(&str, "\n");
            appendFormat_String(&str, cstr_Lang("dlg.certwarn.domain"),
                                cstr_String(d->widget->certSubject));
        }
        else {
            appendCStr_String(&str, "\n");
            appendCStr_String(&str, cstr_Lang("dlg.certwarn.domain.expired"));
        }
        const iInt2 dims = advanceWrapRange_Text(
            uiContent_FontId, width_Rect(rect) - 16 * gap_UI, range_String(&str));
        const int warnHeight = run->visBounds.size.y - domainHeight;
        const int yOff = (lineHeight_Text(uiLabelLarge_FontId) -
                          lineHeight_Text(uiContent_FontId)) / 2;
        const iRect bgRect =
            init_Rect(0, visPos.y + domainHeight, d->widgetBounds.size.x, warnHeight);
        fillRect_Paint(&d->paint, bgRect, orange_ColorId);
        if (!isDark_ColorTheme(colorTheme_App())) {
            drawHLine_Paint(&d->paint,
                            topLeft_Rect(bgRect), width_Rect(bgRect), tmBannerTitle_ColorId);
            drawHLine_Paint(&d->paint,
                            bottomLeft_Rect(bgRect), width_Rect(bgRect), tmBannerTitle_ColorId);
        }
        const int fg = black_ColorId;
        adjustEdges_Rect(&rect, warnHeight / 2 - dims.y / 2 - yOff, 0, 0, 0);
        bpos = topLeft_Rect(rect);
        draw_Text(uiLabelLarge_FontId, bpos, fg, "\u26a0");
        adjustEdges_Rect(&rect, 0, -8 * gap_UI, 0, 8 * gap_UI);
        translate_Lang(&str);
        drawWrapRange_Text(uiContent_FontId,
                           addY_I2(topLeft_Rect(rect), yOff),
                           width_Rect(rect),
                           fg,
                           range_String(&str));
    }
    deinit_String(&str);
}

static void drawRun_DrawContext_(void *context, const iGmRun *run) {
    iDrawContext *d      = context;
    const iInt2   origin = d->viewPos;
    /* Keep track of the drawn visible runs. */ {
        if (!d->runsDrawn.start || run < d->runsDrawn.start) {
            d->runsDrawn.start = run;
        }
        if (!d->runsDrawn.end || run > d->runsDrawn.end) {
            d->runsDrawn.end = run;
        }
    }
    if (run->mediaType == image_GmRunMediaType) {
        SDL_Texture *tex = imageTexture_Media(media_GmDocument(d->widget->doc), run->mediaId);
        const iRect dst = moved_Rect(run->visBounds, origin);
        if (tex) {
            fillRect_Paint(&d->paint, dst, tmBackground_ColorId); /* in case the image has alpha */
            SDL_RenderCopy(d->paint.dst->render, tex, NULL,
                           &(SDL_Rect){ dst.pos.x, dst.pos.y, dst.size.x, dst.size.y });
        }
        else {
            drawRect_Paint(&d->paint, dst, tmQuoteIcon_ColorId);
            drawCentered_Text(uiLabel_FontId,
                              dst,
                              iFalse,
                              tmQuote_ColorId,
                              explosion_Icon "  Error Loading Image");
        }
        return;
    }
    else if (run->mediaType) {
        /* Media UIs are drawn afterwards as a dynamic overlay. */
        return;
    }
    enum iColorId      fg        = run->color;
    const iGmDocument *doc       = d->widget->doc;
    const int          linkFlags = linkFlags_GmDocument(doc, run->linkId);
    /* Hover state of a link. */
    iBool isHover =
        (run->linkId && d->widget->hoverLink && run->linkId == d->widget->hoverLink->linkId &&
         ~run->flags & decoration_GmRunFlag);
    /* Visible (scrolled) position of the run. */
    const iInt2 visPos = addX_I2(add_I2(run->visBounds.pos, origin),
                                 /* Preformatted runs can be scrolled. */
                                 runOffset_DocumentWidget_(d->widget, run));
    const iRect visRect = { visPos, run->visBounds.size };
#if 0
    if (run->flags & footer_GmRunFlag) {
        iRect footerBack =
            (iRect){ visPos, init_I2(width_Rect(d->widgetBounds), run->visBounds.size.y) };
        footerBack.pos.x = left_Rect(d->widgetBounds);
        fillRect_Paint(&d->paint, footerBack, tmBackground_ColorId);
        return;
    }
#endif
    /* Fill the background. */ {
        if (run->linkId && linkFlags & isOpen_GmLinkFlag) {
            /* Open links get a highlighted background. */
            int bg = tmBackgroundOpenLink_ColorId;
            const int frame = tmFrameOpenLink_ColorId;
            iRect     wideRect = { init_I2(left_Rect(d->widgetBounds), visPos.y),
                                   init_I2(width_Rect(d->widgetBounds) +
                                           width_Widget(d->widget->scroll),
                                           height_Rect(run->visBounds)) };
            /* The first line is composed of two runs that may be drawn in either order, so
               only draw half of the background. */
            if (run->flags & decoration_GmRunFlag) {
                wideRect.size.x = right_Rect(visRect) - left_Rect(wideRect);
            }
            else if (run->flags & startOfLine_GmRunFlag) {
                wideRect.size.x = right_Rect(wideRect) - left_Rect(visRect);
                wideRect.pos.x  = left_Rect(visRect);
            }
            fillRect_Paint(&d->paint, wideRect, bg);
            if (run->flags & (startOfLine_GmRunFlag | decoration_GmRunFlag)) {
                drawHLine_Paint(&d->paint, topLeft_Rect(wideRect), width_Rect(wideRect), frame);
            }
            /* TODO: The decoration is not marked as endOfLine, so it lacks the bottom line. */
//            if (run->flags & endOfLine_GmRunFlag) {
//                drawHLine_Paint(
//                    &d->paint, addY_I2(bottomLeft_Rect(wideRect), -1), width_Rect(wideRect), frame);
//            }
        }
        else if (run->linkId) {
            /* Normal background for runs that may change appearance. */
            fillRect_Paint(&d->paint, (iRect){ visPos, run->visBounds.size }, tmBackground_ColorId);
        }
    }
    if (run->linkId && ~run->flags & decoration_GmRunFlag) {
        fg = linkColor_GmDocument(doc, run->linkId, isHover ? textHover_GmLinkPart : text_GmLinkPart);
        if (linkFlags & content_GmLinkFlag) {
            fg = linkColor_GmDocument(doc, run->linkId, textHover_GmLinkPart); /* link is inactive */
        }
    }
    if (run->flags & altText_GmRunFlag) {
        const iInt2 margin = preRunMargin_GmDocument(doc, run->preId);
        fillRect_Paint(&d->paint, (iRect){ visPos, run->visBounds.size }, tmBackgroundAltText_ColorId);
        drawRect_Paint(&d->paint, (iRect){ visPos, run->visBounds.size }, tmQuoteIcon_ColorId);
        drawWrapRange_Text(run->font, add_I2(visPos, margin),
                           run->visBounds.size.x - 2 * margin.x, run->color, run->text);
    }
    else if (run->flags & siteBanner_GmRunFlag) {
        /* Banner background. */
        iRect bannerBack = initCorners_Rect(topLeft_Rect(d->widgetBounds),
                                            init_I2(right_Rect(bounds_Widget(constAs_Widget(d->widget))),
                                                    visPos.y + height_Rect(run->visBounds)));
        fillRect_Paint(&d->paint, bannerBack, tmBannerBackground_ColorId);
        drawBannerRun_DrawContext_(d, run, visPos);
    }
    else {
        if (d->showLinkNumbers && run->linkId && run->flags & decoration_GmRunFlag) {
            const size_t ord = visibleLinkOrdinal_DocumentWidget_(d->widget, run->linkId);
            if (ord >= d->widget->ordinalBase) {
                const iChar ordChar =
                    linkOrdinalChar_DocumentWidget_(d->widget, ord - d->widget->ordinalBase);
                if (ordChar) {
                    const char *circle = "\u25ef"; /* Large Circle */
                    iRect nbArea = { init_I2(d->viewPos.x - gap_UI / 3, visPos.y),
                                     init_I2(3.95f * gap_Text, 1.0f * lineHeight_Text(run->font)) };
                    drawRange_Text(
                        run->font, topLeft_Rect(nbArea), tmQuote_ColorId, range_CStr(circle));
                    iRect circleArea = visualBounds_Text(run->font, range_CStr(circle));
                    addv_I2(&circleArea.pos, topLeft_Rect(nbArea));
                    drawCentered_Text(defaultContentSmall_FontId,
                                      circleArea,
                                      iTrue,
                                      tmQuote_ColorId,
                                      "%lc",
                                      (int) ordChar);
                    goto runDrawn;
                }
            }
        }
        if (run->flags & quoteBorder_GmRunFlag) {
            drawVLine_Paint(&d->paint,
                            addX_I2(visPos, -gap_Text * 5 / 2),
                            height_Rect(run->visBounds),
                            tmQuoteIcon_ColorId);
        }
        drawBoundRange_Text(run->font, visPos, width_Rect(run->bounds), fg, run->text);
    runDrawn:;
    }
    /* Presentation of links. */
    if (run->linkId && ~run->flags & decoration_GmRunFlag) {
        const int metaFont = paragraph_FontId;
        /* TODO: Show status of an ongoing media request. */
        const int flags = linkFlags;
        const iRect linkRect = moved_Rect(run->visBounds, origin);
        iMediaRequest *mr = NULL;
        /* Show metadata about inline content. */
        if (flags & content_GmLinkFlag && run->flags & endOfLine_GmRunFlag) {
            fg = linkColor_GmDocument(doc, run->linkId, textHover_GmLinkPart);
            iString text;
            init_String(&text);
            iMediaId imageId = linkImage_GmDocument(doc, run->linkId);
            iMediaId audioId = !imageId ? linkAudio_GmDocument(doc, run->linkId) : 0;
            iMediaId downloadId = !imageId && !audioId ?
                findLinkDownload_Media(constMedia_GmDocument(doc), run->linkId) : 0;
            iAssert(imageId || audioId || downloadId);
            if (imageId) {
                iAssert(!isEmpty_Rect(run->bounds));
                iGmMediaInfo info;
                imageInfo_Media(constMedia_GmDocument(doc), imageId, &info);
                const iInt2 imgSize = imageSize_Media(constMedia_GmDocument(doc), imageId);
                format_String(&text, "%s \u2014 %d x %d \u2014 %.1f%s",
                              info.type, imgSize.x, imgSize.y, info.numBytes / 1.0e6f,
                              cstr_Lang("mb"));
            }
            else if (audioId) {
                iGmMediaInfo info;
                audioInfo_Media(constMedia_GmDocument(doc), audioId, &info);
                format_String(&text, "%s", info.type);
            }
            else if (downloadId) {
                iGmMediaInfo info;
                downloadInfo_Media(constMedia_GmDocument(doc), downloadId, &info);
                format_String(&text, "%s", info.type);
            }
            if (findMediaRequest_DocumentWidget_(d->widget, run->linkId)) {
                appendFormat_String(
                    &text, "  %s" close_Icon, isHover ? escape_Color(tmLinkText_ColorId) : "");
            }
            const iInt2 size = measureRange_Text(metaFont, range_String(&text));
            fillRect_Paint(
                &d->paint,
                (iRect){ add_I2(origin, addX_I2(topRight_Rect(run->bounds), -size.x - gap_UI)),
                         addX_I2(size, 2 * gap_UI) },
                tmBackground_ColorId);
            drawAlign_Text(metaFont,
                           add_I2(topRight_Rect(run->bounds), origin),
                           fg,
                           right_Alignment,
                           "%s", cstr_String(&text));
            deinit_String(&text);
        }
        else if (run->flags & endOfLine_GmRunFlag &&
                 (mr = findMediaRequest_DocumentWidget_(d->widget, run->linkId)) != NULL) {
            if (!isFinished_GmRequest(mr->req)) {
                draw_Text(metaFont,
                          topRight_Rect(linkRect),
                          tmInlineContentMetadata_ColorId,
                          translateCStr_Lang(" \u2014 ${doc.fetching}\u2026 (%.1f ${mb})"),
                          (float) bodySize_GmRequest(mr->req) / 1.0e6f);
            }
        }
        else if (isHover) {
            const iGmLinkId linkId = d->widget->hoverLink->linkId;
            const iString * url    = linkUrl_GmDocument(doc, linkId);
            const int       flags  = linkFlags;
            iUrl parts;
            init_Url(&parts, url);
            fg                    = linkColor_GmDocument(doc, linkId, textHover_GmLinkPart);
            const iBool showHost  = (flags & humanReadable_GmLinkFlag &&
                                    (!isEmpty_Range(&parts.host) || flags & mailto_GmLinkFlag));
            const iBool showImage = (flags & imageFileExtension_GmLinkFlag) != 0;
            const iBool showAudio = (flags & audioFileExtension_GmLinkFlag) != 0;
            iString str;
            init_String(&str);
            /* Show scheme and host. */
            if (run->flags & endOfLine_GmRunFlag &&
                (flags & (imageFileExtension_GmLinkFlag | audioFileExtension_GmLinkFlag) ||
                 showHost)) {
                format_String(
                    &str,
                    " \u2014%s%s%s%s%s",
                    showHost ? " " : "",
                    showHost
                        ? (flags & mailto_GmLinkFlag    ? cstr_String(url)
                           : ~flags & gemini_GmLinkFlag ? format_CStr("%s://%s",
                                                                      cstr_Rangecc(parts.scheme),
                                                                      cstr_Rangecc(parts.host))
                                                        : cstr_Rangecc(parts.host))
                        : "",
                    showHost && (showImage || showAudio) ? " \u2014" : "",
                    showImage || showAudio
                        ? escape_Color(fg)
                        : escape_Color(linkColor_GmDocument(doc, run->linkId, domain_GmLinkPart)),
                    showImage || showAudio
                        ? format_CStr(showImage ? " %s \U0001f5bb" : " %s \U0001f3b5",
                                      cstr_Lang(showImage ? "link.hint.image" : "link.hint.audio"))
                        : "");
            }
            if (run->flags & endOfLine_GmRunFlag && flags & visited_GmLinkFlag) {
                iDate date;
                init_Date(&date, linkTime_GmDocument(doc, run->linkId));
                appendCStr_String(&str, " \u2014 ");
                appendCStr_String(
                    &str, escape_Color(linkColor_GmDocument(doc, run->linkId, visited_GmLinkPart)));
                append_String(&str, collect_String(format_Date(&date, "%b %d")));
            }
            if (!isEmpty_String(&str)) {
                const iInt2 textSize = measure_Text(metaFont, cstr_String(&str));
                int tx = topRight_Rect(linkRect).x;
                const char *msg = cstr_String(&str);
                if (tx + textSize.x > right_Rect(d->widgetBounds)) {
                    tx = right_Rect(d->widgetBounds) - textSize.x;
                    fillRect_Paint(&d->paint, (iRect){ init_I2(tx, top_Rect(linkRect)), textSize },
                                   uiBackground_ColorId);
                    msg += 4; /* skip the space and dash */
                    tx += measure_Text(metaFont, " \u2014").x / 2;
                }
                drawAlign_Text(metaFont,
                               init_I2(tx, top_Rect(linkRect)),
                               linkColor_GmDocument(doc, run->linkId, domain_GmLinkPart),
                               left_Alignment,
                               "%s",
                               msg);
                deinit_String(&str);
            }
        }
    }
//    drawRect_Paint(&d->paint, (iRect){ visPos, run->bounds.size }, green_ColorId);
//    drawRect_Paint(&d->paint, (iRect){ visPos, run->visBounds.size }, red_ColorId);
}

static int drawSideRect_(iPaint *p, iRect rect) {
    int bg = tmBannerBackground_ColorId;
    int fg = tmBannerIcon_ColorId;
    if (equal_Color(get_Color(bg), get_Color(tmBackground_ColorId))) {
        bg = tmBannerIcon_ColorId;
        fg = tmBannerBackground_ColorId;
    }
    fillRect_Paint(p, rect, bg);
    return fg;
}

static int sideElementAvailWidth_DocumentWidget_(const iDocumentWidget *d) {
    return left_Rect(documentBounds_DocumentWidget_(d)) -
           left_Rect(bounds_Widget(constAs_Widget(d))) - 2 * d->pageMargin * gap_UI;
}

static iBool isSideHeadingVisible_DocumentWidget_(const iDocumentWidget *d) {
    return sideElementAvailWidth_DocumentWidget_(d) >= lineHeight_Text(banner_FontId) * 4.5f;
}

static void updateSideIconBuf_DocumentWidget_(const iDocumentWidget *d) {
    if (!isExposed_Window(get_Window())) {
        return;
    }
    iDrawBufs *dbuf = d->drawBufs;
    dbuf->flags &= ~updateSideBuf_DrawBufsFlag;
    if (dbuf->sideIconBuf) {
        SDL_DestroyTexture(dbuf->sideIconBuf);
        dbuf->sideIconBuf = NULL;
    }
    const iGmRun *banner = siteBanner_GmDocument(d->doc);
    if (!banner) {
        return;
    }
    const int   margin           = gap_UI * d->pageMargin;
    const int   minBannerSize    = lineHeight_Text(banner_FontId) * 2;
    const iChar icon             = siteIcon_GmDocument(d->doc);
    const int   avail            = sideElementAvailWidth_DocumentWidget_(d) - margin;
    iBool       isHeadingVisible = isSideHeadingVisible_DocumentWidget_(d);
    /* Determine the required size. */
    iInt2 bufSize = init1_I2(minBannerSize);
    if (isHeadingVisible) {
        const iInt2 headingSize = advanceWrapRange_Text(heading3_FontId, avail,
                                                        currentHeading_DocumentWidget_(d));
        if (headingSize.x > 0) {
            bufSize.y += gap_Text + headingSize.y;
            bufSize.x = iMax(bufSize.x, headingSize.x);
        }
        else {
            isHeadingVisible = iFalse;
        }
    }
    SDL_Renderer *render = renderer_Window(get_Window());
    dbuf->sideIconBuf = SDL_CreateTexture(render,
                                          SDL_PIXELFORMAT_RGBA4444,
                                          SDL_TEXTUREACCESS_STATIC | SDL_TEXTUREACCESS_TARGET,
                                          bufSize.x, bufSize.y);
    iPaint p;
    init_Paint(&p);
    beginTarget_Paint(&p, dbuf->sideIconBuf);
    const iColor back = get_Color(tmBannerSideTitle_ColorId);
    SDL_SetRenderDrawColor(render, back.r, back.g, back.b, 0); /* better blending of the edge */
    SDL_RenderClear(render);
    const iRect iconRect = { zero_I2(), init1_I2(minBannerSize) };
    int fg = drawSideRect_(&p, iconRect);
    iString str;
    initUnicodeN_String(&str, &icon, 1);
    drawCentered_Text(banner_FontId, iconRect, iTrue, fg, "%s", cstr_String(&str));
    deinit_String(&str);
    if (isHeadingVisible) {
        iRangecc    text = currentHeading_DocumentWidget_(d);
        iInt2       pos  = addY_I2(bottomLeft_Rect(iconRect), gap_Text);
        const int   font = heading3_FontId;
        drawWrapRange_Text(font, pos, avail, tmBannerSideTitle_ColorId, text);
    }
    endTarget_Paint(&p);
    SDL_SetTextureBlendMode(dbuf->sideIconBuf, SDL_BLENDMODE_BLEND);
}

static void drawSideElements_DocumentWidget_(const iDocumentWidget *d) {
    const iWidget *w         = constAs_Widget(d);
    const iRect    bounds    = bounds_Widget(w);
    const iRect    docBounds = documentBounds_DocumentWidget_(d);
    const int      margin    = gap_UI * d->pageMargin;
    float          opacity   = value_Anim(&d->sideOpacity);
    const int      avail     = left_Rect(docBounds) - left_Rect(bounds) - 2 * margin;
    iDrawBufs *    dbuf      = d->drawBufs;
    iPaint         p;
    init_Paint(&p);
    setClip_Paint(&p, bounds);
    /* Side icon and current heading. */
    if (prefs_App()->sideIcon && opacity > 0 && dbuf->sideIconBuf) {
        const iInt2 texSize = size_SDLTexture(dbuf->sideIconBuf);
        if (avail > texSize.x) {
            const int minBannerSize = lineHeight_Text(banner_FontId) * 2;
            iInt2 pos = addY_I2(add_I2(topLeft_Rect(bounds), init_I2(margin, 0)),
                                height_Rect(bounds) / 2 - minBannerSize / 2 -
                                    (texSize.y > minBannerSize
                                         ? (gap_Text + lineHeight_Text(heading3_FontId)) / 2
                                         : 0));
            SDL_SetTextureAlphaMod(dbuf->sideIconBuf, 255 * opacity);
            SDL_RenderCopy(renderer_Window(get_Window()),
                           dbuf->sideIconBuf, NULL,
                           &(SDL_Rect){ pos.x, pos.y, texSize.x, texSize.y });
        }
    }
    /* Reception timestamp. */
    if (dbuf->timestampBuf && dbuf->timestampBuf->size.x <= avail) {
        draw_TextBuf(
            dbuf->timestampBuf,
            add_I2(
                bottomLeft_Rect(bounds),
                init_I2(margin,
                        -margin + -dbuf->timestampBuf->size.y +
                            iMax(0, d->scrollY.max - pos_SmoothScroll(&d->scrollY)))),
            tmQuoteIcon_ColorId);
    }
    unsetClip_Paint(&p);
}

static void drawMedia_DocumentWidget_(const iDocumentWidget *d, iPaint *p) {
    iConstForEach(PtrArray, i, &d->visibleMedia) {
        const iGmRun * run = i.ptr;
        if (run->mediaType == audio_GmRunMediaType) {
            iPlayerUI ui;
            init_PlayerUI(&ui,
                          audioPlayer_Media(media_GmDocument(d->doc), run->mediaId),
                          runRect_DocumentWidget_(d, run));
            draw_PlayerUI(&ui, p);
        }
        else if (run->mediaType == download_GmRunMediaType) {
            iDownloadUI ui;
            init_DownloadUI(&ui, d, run->mediaId, runRect_DocumentWidget_(d, run));
            draw_DownloadUI(&ui, p);
        }
    }
}

static void drawPin_(iPaint *p, iRect rangeRect, int dir) {
    const int pinColor = tmQuote_ColorId;
    const int height   = height_Rect(rangeRect);
    iRect pin;
    if (dir == 0) {
        pin = (iRect){ add_I2(topLeft_Rect(rangeRect), init_I2(-gap_UI / 4, -gap_UI)),
                       init_I2(gap_UI / 2, height + gap_UI) };
    }
    else {
        pin = (iRect){ addX_I2(topRight_Rect(rangeRect), -gap_UI / 4),
                       init_I2(gap_UI / 2, height + gap_UI) };
    }
    fillRect_Paint(p, pin, pinColor);
    fillRect_Paint(p, initCentered_Rect(dir == 0 ? topMid_Rect(pin) : bottomMid_Rect(pin),
                                        init1_I2(gap_UI * 2)), pinColor);
}

static void extend_GmRunRange_(iGmRunRange *runs) {
    if (runs->start) {
        runs->start--;
        runs->end++;
    }
}

static iBool render_DocumentWidget_(const iDocumentWidget *d, iDrawContext *ctx, iBool prerenderExtra) {
    iBool didDraw = iFalse;
    const iRect bounds = bounds_Widget(constAs_Widget(d));
    const iRect ctxWidgetBounds = init_Rect(
        0, 0, width_Rect(bounds) - constAs_Widget(d->scroll)->rect.size.x, height_Rect(bounds));
    const iRangei full = { 0, size_GmDocument(d->doc).y };
    const iRangei vis = ctx->vis;
    iVisBuf *visBuf = d->visBuf; /* will be updated now */
    d->drawBufs->lastRenderTime = SDL_GetTicks();
    /* Swap buffers around to have room available both before and after the visible region. */
    allocVisBuffer_DocumentWidget_(d);
    reposition_VisBuf(visBuf, vis);
    /* Redraw the invalid ranges. */ {
        iPaint *p = &ctx->paint;
        init_Paint(p);
        iForIndices(i, visBuf->buffers) {
            iVisBufTexture *buf  = &visBuf->buffers[i];
            iVisBufMeta *   meta = buf->user;
            const iRangei   bufRange    = intersect_Rangei(bufferRange_VisBuf(visBuf, i), full);
            const iRangei   bufVisRange = intersect_Rangei(bufRange, vis);
            ctx->widgetBounds = moved_Rect(ctxWidgetBounds, init_I2(0, -buf->origin));
            ctx->viewPos      = init_I2(left_Rect(ctx->docBounds) - left_Rect(bounds), -buf->origin);
//            printf("  buffer %zu: buf vis range %d...%d\n", i, bufVisRange.start, bufVisRange.end);
            if (!prerenderExtra && !isEmpty_Range(&bufVisRange)) {
                didDraw = iTrue;
                if (isEmpty_Rangei(buf->validRange)) {
                    /* Fill the required currently visible range (vis). */
                    const iRangei bufVisRange = intersect_Rangei(bufRange, vis);
                    if (!isEmpty_Range(&bufVisRange)) {
                        beginTarget_Paint(p, buf->texture);
                        fillRect_Paint(p, (iRect){ zero_I2(), visBuf->texSize }, tmBackground_ColorId);
                        iZap(ctx->runsDrawn);
                        render_GmDocument(d->doc, bufVisRange, drawRun_DrawContext_, ctx);
                        meta->runsDrawn = ctx->runsDrawn;
                        extend_GmRunRange_(&meta->runsDrawn);
                        buf->validRange = bufVisRange;
    //                printf("  buffer %zu valid %d...%d\n", i, bufRange.start, bufRange.end);
                    }
                }
                else {
                    /* Progressively fill the required runs. */
                    if (meta->runsDrawn.start) {
                        beginTarget_Paint(p, buf->texture);
                        meta->runsDrawn.start = renderProgressive_GmDocument(d->doc, meta->runsDrawn.start,
                                                                             -1, iInvalidSize,
                                                                             bufVisRange,
                                                                             drawRun_DrawContext_,
                                                                             ctx);
                        buf->validRange.start = bufVisRange.start;
                    }
                    if (meta->runsDrawn.end) {
                        beginTarget_Paint(p, buf->texture);
                        meta->runsDrawn.end = renderProgressive_GmDocument(d->doc, meta->runsDrawn.end,
                                                                           +1, iInvalidSize,
                                                                           bufVisRange,
                                                                           drawRun_DrawContext_,
                                                                           ctx);
                        buf->validRange.end = bufVisRange.end;
                    }
                }
            }
            /* Progressively draw the rest of the buffer if it isn't fully valid. */
            if (prerenderExtra && !equal_Rangei(bufRange, buf->validRange)) {
                const iGmRun *next;
//                printf("%zu: prerenderExtra (start:%p end:%p)\n", i, meta->runsDrawn.start, meta->runsDrawn.end);
                if (meta->runsDrawn.start == NULL) {
                    /* Haven't drawn anything yet in this buffer, so let's try seeding it. */
                    const int rh = lineHeight_Text(paragraph_FontId);
                    const int y = i >= iElemCount(visBuf->buffers) / 2 ? bufRange.start : (bufRange.end - rh);
                    beginTarget_Paint(p, buf->texture);
                    fillRect_Paint(p, (iRect){ zero_I2(), visBuf->texSize }, tmBackground_ColorId);
                    buf->validRange = (iRangei){ y, y + rh };
                    iZap(ctx->runsDrawn);
                    render_GmDocument(d->doc, buf->validRange, drawRun_DrawContext_, ctx);
                    meta->runsDrawn = ctx->runsDrawn;
                    extend_GmRunRange_(&meta->runsDrawn);
//                    printf("%zu: seeded, next %p:%p\n", i, meta->runsDrawn.start, meta->runsDrawn.end);
                    didDraw = iTrue;
                }
                else {
                    if (meta->runsDrawn.start) {
                        const iRangei upper = intersect_Rangei(bufRange, (iRangei){ full.start, buf->validRange.start });
                        if (upper.end > upper.start) {
                            beginTarget_Paint(p, buf->texture);
                            next = renderProgressive_GmDocument(d->doc, meta->runsDrawn.start,
                                                                -1, 1, upper,
                                                                drawRun_DrawContext_,
                                                                ctx);
                            if (next && meta->runsDrawn.start != next) {
                                meta->runsDrawn.start = next;
                                buf->validRange.start = bottom_Rect(next->visBounds);
                                didDraw = iTrue;
                            }
                            else {
                                buf->validRange.start = bufRange.start;
                            }
                        }
                    }
                    if (!didDraw && meta->runsDrawn.end) {
                        const iRangei lower = intersect_Rangei(bufRange, (iRangei){ buf->validRange.end, full.end });
                        if (lower.end > lower.start) {
                            beginTarget_Paint(p, buf->texture);
                            next = renderProgressive_GmDocument(d->doc, meta->runsDrawn.end,
                                                                +1, 1, lower,
                                                                drawRun_DrawContext_,
                                                                ctx);
                            if (next && meta->runsDrawn.end != next) {
                                meta->runsDrawn.end = next;
                                buf->validRange.end = top_Rect(next->visBounds);
                                didDraw = iTrue;
                            }
                            else {
                                buf->validRange.end = bufRange.end;
                            }
                        }
                    }
                }
            }
            /* Draw any invalidated runs that fall within this buffer. */
            if (!prerenderExtra) {
                const iRangei bufRange = { buf->origin, buf->origin + visBuf->texSize.y };
                /* Clear full-width backgrounds first in case there are any dynamic elements. */ {
                    iConstForEach(PtrSet, r, d->invalidRuns) {
                        const iGmRun *run = *r.value;
                        if (isOverlapping_Rangei(bufRange, ySpan_Rect(run->visBounds))) {
                            beginTarget_Paint(p, buf->texture);
                            fillRect_Paint(p,
                                           init_Rect(0,
                                                     run->visBounds.pos.y - buf->origin,
                                                     visBuf->texSize.x,
                                                     run->visBounds.size.y),
                                           tmBackground_ColorId);
                        }
                    }
                }
                iConstForEach(PtrSet, r, d->invalidRuns) {
                    const iGmRun *run = *r.value;
                    if (isOverlapping_Rangei(bufRange, ySpan_Rect(run->visBounds))) {
                        beginTarget_Paint(p, buf->texture);
                        drawRun_DrawContext_(ctx, run);
                    }
                }
            }
            endTarget_Paint(p);
            if (prerenderExtra && didDraw) {
                return iTrue;
            }
        }
        clear_PtrSet(d->invalidRuns);
    }
    return didDraw;
}

static void prerender_DocumentWidget_(iAny *context) {
    if (current_Root() == NULL) {
        /* The widget has probably been removed from the widget tree, pending destruction.
           Tickers are not cancelled until the widget is actually destroyed. */
        return;
    }
    const iDocumentWidget *d = context;
    iDrawContext ctx = {
        .widget          = d,
        .docBounds       = documentBounds_DocumentWidget_(d),
        .vis             = visibleRange_DocumentWidget_(d),
        .showLinkNumbers = (d->flags & showLinkNumbers_DocumentWidgetFlag) != 0
    };
//    printf("%u prerendering\n", SDL_GetTicks());
    if (d->visBuf->buffers[0].texture) {
        if (render_DocumentWidget_(d, &ctx, iTrue /* just fill up progressively */)) {
            /* Something was drawn, should check if there is still more to do. */
            addTicker_App(prerender_DocumentWidget_, context);
        }
    }
}

static void draw_DocumentWidget_(const iDocumentWidget *d) {
    const iWidget *w      = constAs_Widget(d);
    const iRect    bounds = bounds_Widget(w);
    if (width_Rect(bounds) <= 0) {
        return;
    }
//    draw_Widget(w);
    if (d->drawBufs->flags & updateTimestampBuf_DrawBufsFlag) {
        updateTimestampBuf_DocumentWidget_(d);
    }
    if (d->drawBufs->flags & updateSideBuf_DrawBufsFlag) {
        updateSideIconBuf_DocumentWidget_(d);
    }
    const iRect   docBounds = documentBounds_DocumentWidget_(d);
    const iRangei vis       = visibleRange_DocumentWidget_(d);
    iDrawContext  ctx = {
        .widget          = d,
        .docBounds       = docBounds,
        .vis             = vis,
        .showLinkNumbers = (d->flags & showLinkNumbers_DocumentWidgetFlag) != 0,
    };
    render_DocumentWidget_(d, &ctx, iFalse /* just the mandatory parts */);
    setClip_Paint(&ctx.paint, bounds);
    int yTop = docBounds.pos.y - pos_SmoothScroll(&d->scrollY);
    draw_VisBuf(d->visBuf, init_I2(bounds.pos.x, yTop), ySpan_Rect(bounds));
    /* Text markers. */
    const iBool isTouchSelecting = (flags_Widget(w) & touchDrag_WidgetFlag) != 0;
    if (!isEmpty_Range(&d->foundMark) || !isEmpty_Range(&d->selectMark)) {
        SDL_Renderer *render           = renderer_Window(get_Window());
        ctx.firstMarkRect = zero_Rect();
        ctx.lastMarkRect = zero_Rect();
        SDL_SetRenderDrawBlendMode(render,
                                   isDark_ColorTheme(colorTheme_App()) ? SDL_BLENDMODE_ADD
                                                                       : SDL_BLENDMODE_BLEND);
        ctx.viewPos = topLeft_Rect(docBounds);
        /* Marker starting outside the visible range? */
        if (d->visibleRuns.start) {
            if (!isEmpty_Range(&d->selectMark) &&
                d->selectMark.start < d->visibleRuns.start->text.start &&
                d->selectMark.end > d->visibleRuns.start->text.start) {
                ctx.inSelectMark = iTrue;
            }
            if (isEmpty_Range(&d->foundMark) &&
                d->foundMark.start < d->visibleRuns.start->text.start &&
                d->foundMark.end > d->visibleRuns.start->text.start) {
                ctx.inFoundMark = iTrue;
            }
        }
        render_GmDocument(d->doc, vis, drawMark_DrawContext_, &ctx);
        SDL_SetRenderDrawBlendMode(render, SDL_BLENDMODE_NONE);
        /* Selection range pins. */
        if (isTouchSelecting) {
            drawPin_(&ctx.paint, ctx.firstMarkRect, 0);
            drawPin_(&ctx.paint, ctx.lastMarkRect, 1);
        }
    }
    drawMedia_DocumentWidget_(d, &ctx.paint);
    unsetClip_Paint(&ctx.paint);
    /* Fill the top and bottom, in case the document is short. */
    if (yTop > top_Rect(bounds)) {
        fillRect_Paint(&ctx.paint,
                       (iRect){ bounds.pos, init_I2(bounds.size.x, yTop - top_Rect(bounds)) },
                       hasSiteBanner_GmDocument(d->doc) ? tmBannerBackground_ColorId
                                                        : tmBackground_ColorId);
    }
    const int yBottom = yTop + size_GmDocument(d->doc).y + 1;
    if (yBottom < bottom_Rect(bounds)) {
        fillRect_Paint(&ctx.paint,
                       init_Rect(bounds.pos.x, yBottom, bounds.size.x, bottom_Rect(bounds) - yBottom),
                       tmBackground_ColorId);
    }
    drawSideElements_DocumentWidget_(d);
    if (prefs_App()->hoverLink && d->hoverLink) {
        const int      font     = uiLabel_FontId;
        const iRangecc linkUrl  = range_String(linkUrl_GmDocument(d->doc, d->hoverLink->linkId));
        const iInt2    size     = measureRange_Text(font, linkUrl);
        const iRect    linkRect = { addY_I2(bottomLeft_Rect(bounds), -size.y),
                                    addX_I2(size, 2 * gap_UI) };
        fillRect_Paint(&ctx.paint, linkRect, tmBackground_ColorId);
        drawRange_Text(font, addX_I2(topLeft_Rect(linkRect), gap_UI), tmParagraph_ColorId, linkUrl);
    }
    if (colorTheme_App() == pureWhite_ColorTheme) {
        drawHLine_Paint(&ctx.paint, topLeft_Rect(bounds), width_Rect(bounds), uiSeparator_ColorId);
    }
    drawChildren_Widget(w);
    /* Alt text. */
    const float altTextOpacity = value_Anim(&d->altTextOpacity) * 6 - 5;
    if (d->hoverAltPre && altTextOpacity > 0) {
        const iGmPreMeta *meta = preMeta_GmDocument(d->doc, d->hoverAltPre->preId);
        if (meta->flags & topLeft_GmPreMetaFlag && ~meta->flags & decoration_GmRunFlag &&
            !isEmpty_Range(&meta->altText)) {
            const int   margin   = 3 * gap_UI / 2;
            const int   altFont  = uiLabel_FontId;
            const int   wrap     = docBounds.size.x - 2 * margin;
            iInt2 pos            = addY_I2(add_I2(docBounds.pos, meta->pixelRect.pos),
                                           -pos_SmoothScroll(&d->scrollY));
            const iInt2 textSize = advanceWrapRange_Text(altFont, wrap, meta->altText);
            pos.y -= textSize.y + gap_UI;
            pos.y               = iMax(pos.y, top_Rect(bounds));
            const iRect altRect = { pos, init_I2(docBounds.size.x, textSize.y) };
            ctx.paint.alpha     = altTextOpacity * 255;
            if (altTextOpacity < 1) {
                SDL_SetRenderDrawBlendMode(renderer_Window(get_Window()), SDL_BLENDMODE_BLEND);
            }
            fillRect_Paint(&ctx.paint, altRect, tmBackgroundAltText_ColorId);
            drawRect_Paint(&ctx.paint, altRect, tmQuoteIcon_ColorId);
            setOpacity_Text(altTextOpacity);
            drawWrapRange_Text(altFont, addX_I2(pos, margin), wrap,
                               tmQuote_ColorId, meta->altText);
            SDL_SetRenderDrawBlendMode(renderer_Window(get_Window()), SDL_BLENDMODE_NONE);
            setOpacity_Text(1.0f);
        }
    }
    /* Pinch zoom indicator. */
    if (d->flags & pinchZoom_DocumentWidgetFlag) {
        const int   font   = defaultLargeBold_FontId;
        const int   height = lineHeight_Text(font) * 2;
        const iInt2 size   = init_I2(height * 2, height);
        const iRect rect   = { sub_I2(mid_Rect(bounds), divi_I2(size, 2)), size };
        fillRect_Paint(&ctx.paint, rect, d->pinchZoomPosted == 100 ? uiTextCaution_ColorId : uiTextAction_ColorId);
        drawCentered_Text(font, bounds, iFalse, uiBackground_ColorId, "%d %%",
                          d->pinchZoomPosted);
    }
    /* Touch selection indicator. */
    if (isTouchSelecting) {
        iRect rect = { topLeft_Rect(bounds),
                       init_I2(width_Rect(bounds), lineHeight_Text(uiLabelBold_FontId)) };
        fillRect_Paint(&ctx.paint, rect, uiTextAction_ColorId);
        const iRangecc mark = selectMark_DocumentWidget_(d);
        drawCentered_Text(uiLabelBold_FontId, rect, iFalse, uiBackground_ColorId, "%zu bytes selected",
                          size_Range(&mark));
    }
}

/*----------------------------------------------------------------------------------------------*/

iHistory *history_DocumentWidget(iDocumentWidget *d) {
    return d->mod.history;
}

const iString *url_DocumentWidget(const iDocumentWidget *d) {
    return d->mod.url;
}

const iGmDocument *document_DocumentWidget(const iDocumentWidget *d) {
    return d->doc;
}

const iBlock *sourceContent_DocumentWidget(const iDocumentWidget *d) {
    return &d->sourceContent;
}

int documentWidth_DocumentWidget(const iDocumentWidget *d) {
    return documentWidth_DocumentWidget_(d);
}

const iString *feedTitle_DocumentWidget(const iDocumentWidget *d) {
    if (!isEmpty_String(title_GmDocument(d->doc))) {
        return title_GmDocument(d->doc);
    }
    return bookmarkTitle_DocumentWidget(d);
}

const iString *bookmarkTitle_DocumentWidget(const iDocumentWidget *d) {
    iStringArray *title = iClob(new_StringArray());
    if (!isEmpty_String(title_GmDocument(d->doc))) {
        pushBack_StringArray(title, title_GmDocument(d->doc));
    }
    if (!isEmpty_String(d->titleUser)) {
        pushBack_StringArray(title, d->titleUser);
    }
    if (isEmpty_StringArray(title)) {
        iUrl parts;
        init_Url(&parts, d->mod.url);
        if (!isEmpty_Range(&parts.host)) {
            pushBackRange_StringArray(title, parts.host);
        }
    }
    if (isEmpty_StringArray(title)) {
        pushBackCStr_StringArray(title, cstr_Lang("bookmark.title.blank"));
    }
    return collect_String(joinCStr_StringArray(title, " \u2014 "));
}

void serializeState_DocumentWidget(const iDocumentWidget *d, iStream *outs) {
    serialize_PersistentDocumentState(&d->mod, outs);
}

void deserializeState_DocumentWidget(iDocumentWidget *d, iStream *ins) {
    deserialize_PersistentDocumentState(&d->mod, ins);
    parseUser_DocumentWidget_(d);
    updateFromHistory_DocumentWidget_(d);
}

static void setUrl_DocumentWidget_(iDocumentWidget *d, const iString *url) {
    if (!equal_String(d->mod.url, url)) {
        d->flags |= urlChanged_DocumentWidgetFlag;
        set_String(d->mod.url, url);
    }
}    

void setUrlFromCache_DocumentWidget(iDocumentWidget *d, const iString *url, iBool isFromCache) {
    setLinkNumberMode_DocumentWidget_(d, iFalse);
    setUrl_DocumentWidget_(d, urlFragmentStripped_String(url));
    /* See if there a username in the URL. */
    parseUser_DocumentWidget_(d);
    if (!isFromCache || !updateFromHistory_DocumentWidget_(d)) {
        fetch_DocumentWidget_(d);
    }
}

void setUrlAndSource_DocumentWidget(iDocumentWidget *d, const iString *url, const iString *mime,
                                    const iBlock *source) {
    setLinkNumberMode_DocumentWidget_(d, iFalse);
    setUrl_DocumentWidget_(d, url);
    parseUser_DocumentWidget_(d);
    iGmResponse *resp = new_GmResponse();
    resp->statusCode = success_GmStatusCode;
    initCurrent_Time(&resp->when);
    set_String(&resp->meta, mime);
    set_Block(&resp->body, source);
    updateFromCachedResponse_DocumentWidget_(d, 0, resp);
    delete_GmResponse(resp);
}

iDocumentWidget *duplicate_DocumentWidget(const iDocumentWidget *orig) {
    iDocumentWidget *d = new_DocumentWidget();
    delete_History(d->mod.history);
    d->initNormScrollY = normScrollPos_DocumentWidget_(d);
    d->mod.history = copy_History(orig->mod.history);
    setUrlFromCache_DocumentWidget(d, orig->mod.url, iTrue);
    return d;
}

void setUrl_DocumentWidget(iDocumentWidget *d, const iString *url) {
    setUrlFromCache_DocumentWidget(d, url, iFalse);
}

void setInitialScroll_DocumentWidget(iDocumentWidget *d, float normScrollY) {
    d->initNormScrollY = normScrollY;
}

void setRedirectCount_DocumentWidget(iDocumentWidget *d, int count) {
    d->redirectCount = count;
}

iBool isRequestOngoing_DocumentWidget(const iDocumentWidget *d) {
    return d->request != NULL;
}

void updateSize_DocumentWidget(iDocumentWidget *d) {
    updateDocumentWidthRetainingScrollPosition_DocumentWidget_(d, iFalse);
    resetWideRuns_DocumentWidget_(d);
    d->drawBufs->flags |= updateSideBuf_DrawBufsFlag;
    updateVisible_DocumentWidget_(d);
    invalidate_DocumentWidget_(d);
}

iBeginDefineSubclass(DocumentWidget, Widget)
    .processEvent = (iAny *) processEvent_DocumentWidget_,
    .draw         = (iAny *) draw_DocumentWidget_,
iEndDefineSubclass(DocumentWidget)<|MERGE_RESOLUTION|>--- conflicted
+++ resolved
@@ -1278,9 +1278,9 @@
                     2);
             }
             if (preloadCoverImage_Gempub(d->sourceGempub, d->doc)) {
-                redoLayout_GmDocument(d->doc);
-                updateVisible_DocumentWidget_(d);
-                invalidate_DocumentWidget_(d);
+            redoLayout_GmDocument(d->doc);
+            updateVisible_DocumentWidget_(d);
+            invalidate_DocumentWidget_(d);
             }
         }
         else if (equal_String(d->mod.url, indexPageUrl_Gempub(d->sourceGempub))) {
@@ -1400,15 +1400,10 @@
                     setRange_String(&d->sourceMime, param);
                 }
                 else if (startsWith_Rangecc(param, "text/") ||
-<<<<<<< HEAD
-                         equal_Rangecc(param, "application/json")) {
-                    docFormat = plainText_SourceFormat;
-=======
                          equal_Rangecc(param, "application/json") ||
                          equal_Rangecc(param, "application/x-pem-file") ||
                          equal_Rangecc(param, "application/pem-certificate-chain")) {
-                    docFormat = plainText_GmDocumentFormat;
->>>>>>> ee17ef3d
+                    docFormat = plainText_SourceFormat;
                     setRange_String(&d->sourceMime, param);
                 }
                 else if (equal_Rangecc(param, "application/zip") ||
@@ -1581,14 +1576,15 @@
 }
 
 static void updateFromCachedResponse_DocumentWidget_(iDocumentWidget *d, float normScrollY,
-                                                     const iGmResponse *resp) {
+                                                     const iGmResponse *resp, iGmDocument *cachedDoc) {
     setLinkNumberMode_DocumentWidget_(d, iFalse);
     clear_ObjectList(d->media);
     delete_Gempub(d->sourceGempub);
     d->sourceGempub = NULL;
-    reset_GmDocument(d->doc);
+    iRelease(d->doc);
     destroy_Widget(d->footerButtons);
     d->footerButtons = NULL;
+    d->doc = new_GmDocument();
     resetWideRuns_DocumentWidget_(d);
     d->state = fetching_RequestState;
     /* Do the fetch. */ {
@@ -1599,10 +1595,11 @@
         d->sourceStatus = success_GmStatusCode;
         format_String(&d->sourceHeader, cstr_Lang("pageinfo.header.cached"));
         set_Block(&d->sourceContent, &resp->body);
-        updateDocument_DocumentWidget_(d, resp, iTrue);
-        postProcessRequestContent_DocumentWidget_(d, iTrue);
+        updateDocument_DocumentWidget_(d, resp, cachedDoc, iTrue);
+        setCachedDocument_History(d->mod.history, d->doc);
     }
     d->state = ready_RequestState;
+    postProcessRequestContent_DocumentWidget_(d, iTrue);
     init_Anim(&d->altTextOpacity, 0);
     reset_SmoothScroll(&d->scrollY);
     init_Anim(&d->scrollY.pos, d->initNormScrollY * size_GmDocument(d->doc).y);
@@ -1612,46 +1609,15 @@
     cacheDocumentGlyphs_DocumentWidget_(d);
     d->drawBufs->flags |= updateTimestampBuf_DrawBufsFlag | updateSideBuf_DrawBufsFlag;
     d->flags &= ~urlChanged_DocumentWidgetFlag;
-    postCommandf_Root(as_Widget(d)->root, "document.changed doc:%p url:%s", d, cstr_String(d->mod.url));
+    postCommandf_Root(
+        as_Widget(d)->root, "document.changed doc:%p url:%s", d, cstr_String(d->mod.url));
 }
 
 static iBool updateFromHistory_DocumentWidget_(iDocumentWidget *d) {
     const iRecentUrl *recent = findUrl_History(d->mod.history, withSpacesEncoded_String(d->mod.url));
     if (recent && recent->cachedResponse) {
-<<<<<<< HEAD
-        const iGmResponse *resp = recent->cachedResponse;
-        clear_ObjectList(d->media);
-        delete_Gempub(d->sourceGempub);
-        d->sourceGempub = NULL;
-        iRelease(d->doc);
-        d->doc = new_GmDocument();
-        resetWideRuns_DocumentWidget_(d);
-        d->state = fetching_RequestState;
-        /* Do the fetch. */ {
-            d->initNormScrollY = recent->normScrollY;
-            /* Use the cached response data. */
-            updateTrust_DocumentWidget_(d, resp);
-            d->sourceTime   = resp->when;
-            d->sourceStatus = success_GmStatusCode;
-            format_String(&d->sourceHeader, cstr_Lang("pageinfo.header.cached"));
-            set_Block(&d->sourceContent, &resp->body);
-            updateDocument_DocumentWidget_(d, resp, recent->cachedDoc, iTrue);
-            setCachedDocument_History(d->mod.history, d->doc);
-        }
-        d->state = ready_RequestState;
-        postProcessRequestContent_DocumentWidget_(d, iTrue);
-        init_Anim(&d->altTextOpacity, 0);
-        reset_SmoothScroll(&d->scrollY);
-        init_Anim(&d->scrollY.pos, d->initNormScrollY * size_GmDocument(d->doc).y);
-        updateSideOpacity_DocumentWidget_(d, iFalse);
-        updateVisible_DocumentWidget_(d);
-        moveSpan_SmoothScroll(&d->scrollY, 0, 0); /* clamp position to new max */
-        cacheDocumentGlyphs_DocumentWidget_(d);
-        d->drawBufs->flags |= updateTimestampBuf_DrawBufsFlag | updateSideBuf_DrawBufsFlag;
-        postCommandf_Root(as_Widget(d)->root, "document.changed doc:%p url:%s", d, cstr_String(d->mod.url));
-=======
-        updateFromCachedResponse_DocumentWidget_(d, recent->normScrollY, recent->cachedResponse);
->>>>>>> ee17ef3d
+        updateFromCachedResponse_DocumentWidget_(
+            d, recent->normScrollY, recent->cachedResponse, recent->cachedDoc);
         return iTrue;
     }
     else if (!isEmpty_String(d->mod.url)) {
@@ -1897,17 +1863,12 @@
                 break;
             }
             case categorySuccess_GmStatusCode:
-<<<<<<< HEAD
-                //reset_SmoothScroll(&d->scrollY);
-                iRelease(d->doc); /* new content incoming */
-                d->doc = new_GmDocument();
-=======
                 if (d->flags & urlChanged_DocumentWidgetFlag) {
                     /* Keep scroll position when reloading the same page. */
                     reset_SmoothScroll(&d->scrollY);
                 }
-                reset_GmDocument(d->doc); /* new content incoming */
->>>>>>> ee17ef3d
+                iRelease(d->doc); /* new content incoming */
+                d->doc = new_GmDocument();
                 delete_Gempub(d->sourceGempub);
                 d->sourceGempub = NULL;
                 destroy_Widget(d->footerButtons);
@@ -2149,16 +2110,16 @@
             exportDownloadedFile_iOS(savePath);
 #else
             if (showDialog) {
-                const iMenuItem items[2] = {
-                    { "${dlg.save.opendownload}", 0, 0,
-                        format_CStr("!open url:%s", cstrCollect_String(makeFileUrl_String(savePath))) },
-                    { "${dlg.message.ok}", 0, 0, "message.ok" },
-                };
-                makeMessage_Widget(uiHeading_ColorEscape "${heading.save}",
+            const iMenuItem items[2] = {
+                { "${dlg.save.opendownload}", 0, 0,
+                    format_CStr("!open url:%s", cstrCollect_String(makeFileUrl_String(savePath))) },
+                { "${dlg.message.ok}", 0, 0, "message.ok" },
+            };
+            makeMessage_Widget(uiHeading_ColorEscape "${heading.save}",
                                    format_CStr("%s\n${dlg.save.size} %.3f %s",
                                                cstr_String(path_File(f)),
-                                               isMega ? size / 1.0e6f : (size / 1.0e3f),
-                                               isMega ? "${mb}" : "${kb}"),
+                                           isMega ? size / 1.0e6f : (size / 1.0e3f),
+                                           isMega ? "${mb}" : "${kb}"),
                                    items,
                                    iElemCount(items));
             }
@@ -3940,9 +3901,9 @@
             int bg = tmBackgroundOpenLink_ColorId;
             const int frame = tmFrameOpenLink_ColorId;
             iRect     wideRect = { init_I2(left_Rect(d->widgetBounds), visPos.y),
-                                   init_I2(width_Rect(d->widgetBounds) +
+                               init_I2(width_Rect(d->widgetBounds) +
                                            width_Widget(d->widget->scroll),
-                                           height_Rect(run->visBounds)) };
+                                       height_Rect(run->visBounds)) };
             /* The first line is composed of two runs that may be drawn in either order, so
                only draw half of the background. */
             if (run->flags & decoration_GmRunFlag) {
@@ -4005,7 +3966,7 @@
                     drawCentered_Text(defaultContentSmall_FontId,
                                       circleArea,
                                       iTrue,
-                                      tmQuote_ColorId,
+                                    tmQuote_ColorId,
                                       "%lc",
                                       (int) ordChar);
                     goto runDrawn;
@@ -4689,8 +4650,8 @@
     if (!equal_String(d->mod.url, url)) {
         d->flags |= urlChanged_DocumentWidgetFlag;
         set_String(d->mod.url, url);
-    }
 }    
+}
 
 void setUrlFromCache_DocumentWidget(iDocumentWidget *d, const iString *url, iBool isFromCache) {
     setLinkNumberMode_DocumentWidget_(d, iFalse);
