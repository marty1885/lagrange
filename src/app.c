--- conflicted
+++ resolved
@@ -1365,13 +1365,12 @@
                     dispatchCommands_Periodic(&d->periodic);
                     continue;
                 }
-<<<<<<< HEAD
                 if (ev.type == SDL_USEREVENT && ev.user.code == releaseObject_UserEventCode) {
                     iRelease(ev.user.data1);
-=======
+                    continue;
+                }
                 if (ev.type == SDL_USEREVENT && ev.user.code == refresh_UserEventCode) {
                     gotRefresh = iTrue;
->>>>>>> 53ab74c3
                     continue;
                 }
 #if defined (LAGRANGE_ENABLE_IDLE_SLEEP)
