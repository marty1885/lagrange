--- conflicted
+++ resolved
@@ -124,7 +124,7 @@
     iMimeHooks * mimehooks;
     iGmCerts *   certs;
     iVisited *   visited;
-    iBookmarks * bookmarks;
+    iBookmarks * bookmarks;    
     iMainWindow *window;
     iPtrArray    popupWindows;
     iSortedArray tickers; /* per-frame callbacks, used for animations */
@@ -752,7 +752,7 @@
     d->isSuspended = iFalse;
     d->tempFilesPendingDeletion = new_StringSet();
     init_CommandLine(&d->args, argc, argv);
-    /* Where was the app started from? We ask SDL first because the command line alone
+    /* Where was the app started from? We ask SDL first because the command line alone 
        cannot be relied on (behavior differs depending on OS). */ {
         char *exec = SDL_GetBasePath();
         if (exec) {
@@ -1021,12 +1021,12 @@
 #endif
     deinit_SortedArray(&d->tickers);
     deinit_Periodic(&d->periodic);
-    deinit_Lang();    
+    deinit_Lang();
     iRecycle();
     /* Delete all temporary files created while running. */
     iConstForEach(StringSet, tmp, d->tempFilesPendingDeletion) {
         remove(cstr_String(tmp.value));
-    }
+}
     iRelease(d->tempFilesPendingDeletion);
 }
 
@@ -1305,7 +1305,7 @@
 #if defined (LAGRANGE_ENABLE_IDLE_SLEEP)
                 d->isIdling = iFalse;
                 d->lastEventTime = SDL_GetTicks();
-#endif                
+#endif
                 postRefresh_App();
                 break;
             case SDL_APP_WILLENTERBACKGROUND:
@@ -1511,7 +1511,7 @@
 static void runTickers_App_(iApp *d) {
     const uint32_t now = SDL_GetTicks();
     d->elapsedSinceLastTicker = (d->lastTickerTime ? now - d->lastTickerTime : 0);
-    d->lastTickerTime = now;    
+    d->lastTickerTime = now;
     if (isEmpty_SortedArray(&d->tickers)) {
         d->lastTickerTime = 0;
         return;
@@ -3098,7 +3098,7 @@
             iWidget *idPanel = panel_Mobile(dlg, 2);
             iWidget *button  = findUserData_Widget(findChild_Widget(dlg, "panel.top"), idPanel);
             postCommand_Widget(button, "panel.open");
-        }
+    }
     }
     else if (equal_Command(cmd, "navigate.home")) {
         /* Look for bookmarks tagged "homepage". */
@@ -3404,8 +3404,8 @@
         "xdg-open",
         cstr_String(url),
 #elif defined (iPlatformMsys)
-        concatPath_CStr(cstr_String(execPath_App()), "../urlopen.bat"),
-        cstr_String(url),
+            concatPath_CStr(cstr_String(execPath_App()), "../urlopen.bat"),
+            cstr_String(url),
         /* TODO: The prompt window is shown momentarily... */
 #endif
         NULL))
@@ -3417,11 +3417,11 @@
 
 void revealPath_App(const iString *path) {
 #if defined (iPlatformAppleDesktop)
-    iProcess *proc = new_Process();
-    setArguments_Process(
+        iProcess *proc = new_Process();
+        setArguments_Process(
         proc, iClob(newStringsCStr_StringList("/usr/bin/open", "-R", cstr_String(path), NULL)));
-    start_Process(proc);
-    iRelease(proc);
+        start_Process(proc);
+        iRelease(proc);
 #elif defined (iPlatformAppleMobile)
     /* Use a share sheet. */
     openFileActivityView_iOS(path);
@@ -3488,16 +3488,11 @@
 }
 
 #if defined (iPlatformAndroidMobile)
-<<<<<<< HEAD
-=======
-
->>>>>>> 2bd47648
+
 float displayDensity_Android(void) {
     iApp *d = &app_;
     return toFloat_String(at_CommandLine(&d->args, 1));
 }
-<<<<<<< HEAD
-=======
 
 #include <jni.h>
 
@@ -3510,5 +3505,4 @@
     (*env)->ReleaseStringUTFChars(env, command, cmd);
 }
 
->>>>>>> 2bd47648
 #endif