if (IOS)
    include (Depends-iOS.cmake)
    return ()
endif ()

find_package (PkgConfig)
find_program (MESON_EXECUTABLE meson DOC "Meson build system")
find_program (NINJA_EXECUTABLE ninja DOC "Ninja build tool")
include (ExternalProject)
set (_dependsToBuild)

if (NOT EXISTS ${CMAKE_SOURCE_DIR}/lib/the_Foundation/CMakeLists.txt)
    set (INSTALL_THE_FOUNDATION YES)
    find_package (the_Foundation 1.0.1 REQUIRED)
else ()
    if (EXISTS ${CMAKE_SOURCE_DIR}/lib/the_Foundation/.git)
        # the_Foundation is checked out as a submodule, make sure it's up to date.
        find_package (Git)
        if (GIT_FOUND)
            execute_process (
                COMMAND ${GIT_EXECUTABLE} submodule update
                WORKING_DIRECTORY ${CMAKE_SOURCE_DIR}
                OUTPUT_VARIABLE subout
                OUTPUT_STRIP_TRAILING_WHITESPACE
            )
            if (subout)
                message (FATAL_ERROR "'lib/the_Foundation' Git submodule has been updated, please re-run CMake.\n")
            endif ()
        endif ()
    endif ()
    set (INSTALL_THE_FOUNDATION OFF)
    set (TFDN_STATIC_LIBRARY    ON  CACHE BOOL "")
    set (TFDN_ENABLE_INSTALL    OFF CACHE BOOL "")
    set (TFDN_ENABLE_TESTS      OFF CACHE BOOL "")
    set (TFDN_ENABLE_WEBREQUEST OFF CACHE BOOL "")
    add_subdirectory (lib/the_Foundation)
    add_library (the_Foundation::the_Foundation ALIAS the_Foundation)
    if (NOT OPENSSL_FOUND)
        message (FATAL_ERROR "Lagrange requires OpenSSL for TLS. Please check if pkg-config can find 'openssl'.")
    endif ()
    if (NOT ZLIB_FOUND)
        message (FATAL_ERROR "Lagrange requires zlib for reading compressed archives. Please check if pkg-config can find 'zlib'.")
    endif ()
endif ()

if (ENABLE_HARFBUZZ AND EXISTS ${CMAKE_SOURCE_DIR}/lib/harfbuzz/CMakeLists.txt)
    # Find HarfBuzz with pkg-config.
    if (NOT ENABLE_HARFBUZZ_MINIMAL AND PKG_CONFIG_FOUND)
        pkg_check_modules (HARFBUZZ IMPORTED_TARGET harfbuzz)
    endif ()
    if (ENABLE_HARFBUZZ_MINIMAL OR NOT HARFBUZZ_FOUND)
        # Build HarfBuzz with minimal dependencies.
        if (MESON_EXECUTABLE AND NINJA_EXECUTABLE)
            set (_dst ${CMAKE_BINARY_DIR}/lib/harfbuzz)
            ExternalProject_Add (harfbuzz-ext
                PREFIX              ${CMAKE_BINARY_DIR}/harfbuzz-ext
                SOURCE_DIR          ${CMAKE_SOURCE_DIR}/lib/harfbuzz
                CONFIGURE_COMMAND   NINJA=${NINJA_EXECUTABLE} ${MESON_EXECUTABLE}
                                        ${CMAKE_SOURCE_DIR}/lib/harfbuzz
                                        -Dbuildtype=release
                                        -Ddefault_library=both
                                        -Dlibdir=lib
                                        -Dtests=disabled -Dglib=disabled -Dgobject=disabled
                                        -Dcairo=disabled -Dicu=disabled -Dfreetype=disabled
                                        -Ddocs=disabled
                                        --prefix ${_dst}
                BUILD_COMMAND       ${NINJA_EXECUTABLE} install
                INSTALL_COMMAND     ""
            )
            list (APPEND _dependsToBuild harfbuzz-ext)
            add_library (harfbuzz-lib INTERFACE)
            target_include_directories (harfbuzz-lib INTERFACE ${_dst}/include/harfbuzz)
            if (MSYS)
                # Link dynamically.
                target_link_libraries (harfbuzz-lib INTERFACE -L${_dst}/lib harfbuzz)
                install (PROGRAMS ${_dst}/bin/msys-harfbuzz-0.dll DESTINATION .)
            else ()
                if (APPLE)
                    target_link_libraries (harfbuzz-lib INTERFACE ${_dst}/lib/libharfbuzz.0.dylib)
                    target_link_libraries (harfbuzz-lib INTERFACE c++)
                else ()
                    target_link_libraries (harfbuzz-lib INTERFACE ${_dst}/lib/libharfbuzz.a)
                    target_link_libraries (harfbuzz-lib INTERFACE stdc++)
                endif ()
            endif ()
            set (HARFBUZZ_FOUND YES)
        else ()
            # Try the CMake instead.
            set (HB_BUILD_SUBSET  OFF CACHE BOOL "" FORCE)
            set (HB_HAVE_CORETEXT OFF CACHE BOOL "" FORCE)
            set (HB_HAVE_FREETYPE OFF CACHE BOOL "" FORCE)
            set (HB_HAVE_GLIB     OFF CACHE BOOL "" FORCE)
            set (HB_HAVE_GOBJECT  OFF CACHE BOOL "" FORCE)
            set (HB_HAVE_ICU      OFF CACHE BOOL "" FORCE)
            set (SKIP_INSTALL_ALL YES CACHE BOOL "" FORCE)
            add_subdirectory (${CMAKE_SOURCE_DIR}/lib/harfbuzz)
            set (HARFBUZZ_LIBRARIES harfbuzz)
            # HarfBuzz is C++ so must link with the standard library.
            if (APPLE)
                list (APPEND HARFBUZZ_LIBRARIES c++)
            else ()
                list (APPEND HARFBUZZ_LIBRARIES stdc++)
            endif ()
            set (HARFBUZZ_FOUND YES)
            set (SKIP_INSTALL_ALL NO CACHE BOOL "" FORCE)
        endif ()
    endif ()
endif ()

if (ENABLE_FRIBIDI AND EXISTS ${CMAKE_SOURCE_DIR}/lib/fribidi)
    # Find FriBidi with pkg-config.
    if (NOT ENABLE_FRIBIDI_BUILD AND PKG_CONFIG_FOUND)
        pkg_check_modules (FRIBIDI IMPORTED_TARGET fribidi)
    endif ()
    if (ENABLE_FRIBIDI_BUILD OR NOT FRIBIDI_FOUND)
        # Build FriBidi with Meson.
        set (_dst ${CMAKE_BINARY_DIR}/lib/fribidi)
        if (MESON_EXECUTABLE AND NINJA_EXECUTABLE)
            ExternalProject_Add (fribidi-ext
                PREFIX              ${CMAKE_BINARY_DIR}/fribidi-ext
                SOURCE_DIR          ${CMAKE_SOURCE_DIR}/lib/fribidi
                CONFIGURE_COMMAND   NINJA=${NINJA_EXECUTABLE} ${MESON_EXECUTABLE}
                                        ${CMAKE_SOURCE_DIR}/lib/fribidi
                                        -Dbuildtype=release
                                        -Ddefault_library=static
                                        -Dtests=false -Ddocs=false -Dbin=false
                                        -Dc_flags=-Wno-macro-redefined
                                        -Dlibdir=lib
                                        --prefix ${_dst}
                BUILD_COMMAND       ${NINJA_EXECUTABLE} install
                INSTALL_COMMAND     ""
                BUILD_BYPRODUCTS    ${_dst}/lib/libfribidi.a
            )
            list (APPEND _dependsToBuild fribidi-ext)
        else ()
            message (FATAL_ERROR
                "GNU FriBidi must be built with Meson. Please install Meson and Ninja and try again, or provide FriBidi via pkg-config.")
        endif ()
        add_library (fribidi-lib INTERFACE)
        target_include_directories (fribidi-lib INTERFACE ${_dst}/include)
        target_link_libraries (fribidi-lib INTERFACE ${_dst}/lib/libfribidi.a)
        set (FRIBIDI_FOUND YES)
    endif ()
endif ()

add_custom_target (ext-deps DEPENDS ${_dependsToBuild})

<<<<<<< HEAD
if (NOT EXISTS ${CMAKE_SOURCE_DIR}/lib/the_Foundation/CMakeLists.txt)
    set (INSTALL_THE_FOUNDATION YES)
    find_package (the_Foundation 1.0.0 REQUIRED)
else ()
    if (EXISTS ${CMAKE_SOURCE_DIR}/lib/the_Foundation/.git)
        # the_Foundation is checked out as a submodule, make sure it's up to date.
        find_package (Git)
        if (GIT_FOUND)
            execute_process (
                COMMAND ${GIT_EXECUTABLE} submodule update
                WORKING_DIRECTORY ${CMAKE_SOURCE_DIR}
                OUTPUT_VARIABLE subout
                OUTPUT_STRIP_TRAILING_WHITESPACE
            )
            if (subout)
                message (FATAL_ERROR "'lib/the_Foundation' Git submodule has been updated, please re-run CMake.\n")
            endif ()
        endif ()
    endif ()
    set (INSTALL_THE_FOUNDATION OFF)
    set (TFDN_STATIC_LIBRARY    ON  CACHE BOOL "")
    set (TFDN_ENABLE_INSTALL    OFF CACHE BOOL "")
    set (TFDN_ENABLE_TESTS      OFF CACHE BOOL "")
    set (TFDN_ENABLE_WEBREQUEST OFF CACHE BOOL "")
    add_subdirectory (lib/the_Foundation)
    add_library (the_Foundation::the_Foundation ALIAS the_Foundation)
    if (NOT OPENSSL_FOUND)
        message (FATAL_ERROR "Lagrange requires OpenSSL for TLS. Please check if pkg-config can find 'openssl'.")
    endif ()
    if (NOT ZLIB_FOUND)
        message (FATAL_ERROR "Lagrange requires zlib for reading compressed archives. Please check if pkg-config can find 'zlib'.")
    endif ()
endif ()

if (ENABLE_SPARKLE)
    # macOS only.
    add_library (sparkle INTERFACE)
    set (SPARKLE_FRAMEWORK ${SPARKLE_DIR}/Sparkle.framework)
    target_link_libraries (sparkle INTERFACE ${SPARKLE_FRAMEWORK})
    target_compile_definitions (sparkle INTERFACE LAGRANGE_ENABLE_SPARKLE=1)
    message (STATUS "Using Sparkle: ${SPARKLE_FRAMEWORK}")
    if (NOT SPARKLE_ARCH)
        message (FATAL_ERROR "Set SPARKLE_ARCH to a CPU architecture ID (e.g., arm64)")
    endif ()
endif ()

if (ENABLE_WINSPARKLE)
    # Windows only.
    add_library (winsparkle INTERFACE)
    target_include_directories (winsparkle INTERFACE ${WINSPARKLE_DIR}/include)
    set (WINSPARKLE_DLL ${WINSPARKLE_DIR}/x64/Release/WinSparkle.dll)
    target_link_libraries (winsparkle INTERFACE ${WINSPARKLE_DLL})
    target_compile_definitions (winsparkle INTERFACE LAGRANGE_ENABLE_WINSPARKLE=1)
    install (
        PROGRAMS ${WINSPARKLE_DLL}
        DESTINATION .
    )
    message (STATUS "Using WinSparkle: ${WINSPARKLE_DLL}")
endif ()

=======
>>>>>>> 78de5577
find_package (PkgConfig REQUIRED)
pkg_check_modules (SDL2 REQUIRED sdl2)
pkg_check_modules (MPG123 IMPORTED_TARGET libmpg123)
pkg_check_modules (WEBP IMPORTED_TARGET libwebp)<|MERGE_RESOLUTION|>--- conflicted
+++ resolved
@@ -145,41 +145,6 @@
 
 add_custom_target (ext-deps DEPENDS ${_dependsToBuild})
 
-<<<<<<< HEAD
-if (NOT EXISTS ${CMAKE_SOURCE_DIR}/lib/the_Foundation/CMakeLists.txt)
-    set (INSTALL_THE_FOUNDATION YES)
-    find_package (the_Foundation 1.0.0 REQUIRED)
-else ()
-    if (EXISTS ${CMAKE_SOURCE_DIR}/lib/the_Foundation/.git)
-        # the_Foundation is checked out as a submodule, make sure it's up to date.
-        find_package (Git)
-        if (GIT_FOUND)
-            execute_process (
-                COMMAND ${GIT_EXECUTABLE} submodule update
-                WORKING_DIRECTORY ${CMAKE_SOURCE_DIR}
-                OUTPUT_VARIABLE subout
-                OUTPUT_STRIP_TRAILING_WHITESPACE
-            )
-            if (subout)
-                message (FATAL_ERROR "'lib/the_Foundation' Git submodule has been updated, please re-run CMake.\n")
-            endif ()
-        endif ()
-    endif ()
-    set (INSTALL_THE_FOUNDATION OFF)
-    set (TFDN_STATIC_LIBRARY    ON  CACHE BOOL "")
-    set (TFDN_ENABLE_INSTALL    OFF CACHE BOOL "")
-    set (TFDN_ENABLE_TESTS      OFF CACHE BOOL "")
-    set (TFDN_ENABLE_WEBREQUEST OFF CACHE BOOL "")
-    add_subdirectory (lib/the_Foundation)
-    add_library (the_Foundation::the_Foundation ALIAS the_Foundation)
-    if (NOT OPENSSL_FOUND)
-        message (FATAL_ERROR "Lagrange requires OpenSSL for TLS. Please check if pkg-config can find 'openssl'.")
-    endif ()
-    if (NOT ZLIB_FOUND)
-        message (FATAL_ERROR "Lagrange requires zlib for reading compressed archives. Please check if pkg-config can find 'zlib'.")
-    endif ()
-endif ()
-
 if (ENABLE_SPARKLE)
     # macOS only.
     add_library (sparkle INTERFACE)
@@ -206,8 +171,6 @@
     message (STATUS "Using WinSparkle: ${WINSPARKLE_DLL}")
 endif ()
 
-=======
->>>>>>> 78de5577
 find_package (PkgConfig REQUIRED)
 pkg_check_modules (SDL2 REQUIRED sdl2)
 pkg_check_modules (MPG123 IMPORTED_TARGET libmpg123)
