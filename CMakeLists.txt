--- conflicted
+++ resolved
@@ -18,11 +18,7 @@
 cmake_minimum_required (VERSION 3.9)
 
 project (Lagrange
-<<<<<<< HEAD
     VERSION 1.9.0
-=======
-    VERSION 1.8.3
->>>>>>> 33fe8705
     DESCRIPTION "A Beautiful Gemini Client"
     LANGUAGES C
 )
@@ -474,18 +470,10 @@
     install (FILES res/fi.skyjake.Lagrange.appdata.xml
         DESTINATION ${CMAKE_INSTALL_DATAROOTDIR}/metainfo
     )
-<<<<<<< HEAD
     if (NOT ENABLE_RELATIVE_EMBED)
         target_compile_definitions (app PUBLIC
-            LAGRANGE_EMB_BIN="${CMAKE_INSTALL_PREFIX}/share/lagrange/resources.lgr")
-=======
-    if (NOT ENABLE_RESOURCE_EMBED)
-        if (NOT ENABLE_RELATIVE_EMBED)
-            target_compile_definitions (app PUBLIC
                 LAGRANGE_EMB_BIN="${CMAKE_INSTALL_FULL_DATADIR}/lagrange/resources.lgr")
         endif ()
-        install (FILES ${EMB_BIN} DESTINATION ${CMAKE_INSTALL_DATADIR}/lagrange)
->>>>>>> 33fe8705
-    endif ()
-    install (FILES ${EMB_BIN} DESTINATION share/lagrange)
+    endif ()
+    install (FILES ${EMB_BIN} DESTINATION ${CMAKE_INSTALL_DATADIR}/lagrange)
 endif ()