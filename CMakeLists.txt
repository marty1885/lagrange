# Lagrange - A Beautiful Gemini Client
# Copyright: 2020-2022 Jaakko Keränen <jaakko.keranen@iki.fi>
#
# Notes:
# - Required dependencies: SDL 2, OpenSSL 1.1.1, libpcre,
#   GNU libunistring, zlib.
# - the_Foundation is built as a static library from 'lib/the_Foundation',
#   if it exists in that location. The Git repository has it as a submodule.
# - Windows builds require MSYS2. In theory, Clang could be set up on
#   Windows for compiling everything, but the_Foundation still lacks
#   native Win32 implementations for the Socket and Process classes.
# - Windows builds should use the SDL 2 library precompiled for native
#   Windows (MSVC variant) instead of the version from MSYS2 (get it from
#   https://libsdl.org/). To make configuration easier, consider writing
#   for your personal use a pkg-config sdl2.pc file that uses the Windows
#   version of the library.

cmake_minimum_required (VERSION 3.9)

project (Lagrange
<<<<<<< HEAD
    VERSION 1.16.7
=======
    VERSION 1.17.0
>>>>>>> 03173335
    DESCRIPTION "A Beautiful Gemini Client"
    LANGUAGES C
)
set (COPYRIGHT_YEAR 2023)
if (IOS)
    set (PROJECT_VERSION 1.16)
    set (IOS_BUNDLE_VERSION 5)
    set (IOS_BUILD_DATE "2023-07-31")
endif ()
if (ANDROID)
    set (PROJECT_VERSION 1.16)
    set (ANDROID_BUILD_VERSION b21)  # remember to update Gradle, AndroidManifest.xml
    set (ANDROID_BUILD_DATE "2023-07-31")
endif ()

# Load modules from the source tree
set (CMAKE_MODULE_PATH ${CMAKE_MODULE_PATH} ${CMAKE_CURRENT_SOURCE_DIR}/cmake)

# Defaults that depend on environment.
set (DEFAULT_RESIZE_DRAW ON)
if (HAIKU OR ANDROID)
    set (DEFAULT_RESIZE_DRAW OFF)
endif ()
set (DEFAULT_IDLE_SLEEP OFF)
if (IOS)
    set (DEFAULT_IDLE_SLEEP ON)
endif ()

# Build configuration.
option (ENABLE_CUSTOM_FRAME     "Draw a custom window frame (Windows)" OFF)
option (ENABLE_DOWNLOAD_EDIT    "Allow changing the Downloads directory" ON)
option (ENABLE_IDLE_SLEEP       "While idle, sleep in the main thread instead of waiting for events" ${DEFAULT_IDLE_SLEEP})
option (ENABLE_IPC              "Use IPC to communicate between running instances" ON)
option (ENABLE_KERNING          "Enable kerning in font renderer (slower)" ON)
option (ENABLE_MAC_MENUS        "Use native context menus (macOS)" ON)
option (ENABLE_MOBILE_PHONE     "Use the phone mobile UI design instead of desktop UI" OFF)
option (ENABLE_MOBILE_TABLET    "Use the tablet mobile UI design instead of desktop UI" OFF)
option (ENABLE_POPUP_MENUS      "Use popup windows for context menus (if OFF, menus are confined inside main window)" ON)
option (ENABLE_RELATIVE_EMBED   "Resources should always be found via relative path" OFF)
option (ENABLE_RESIZE_DRAW      "Force window to redraw during resizing" ${DEFAULT_RESIZE_DRAW})
option (ENABLE_TUI              "Enable the Curses TUI instead of GUI" OFF)
option (ENABLE_WINDOWPOS_FIX    "Set position after showing window (workaround for SDL bug)" OFF)
option (ENABLE_X11_SWRENDER     "Use software rendering (X11)" OFF)
option (ENABLE_X11_XLIB         "Use Xlib directly, if available (X11)" ON)
set    (CACERT_PEM_PATH         "" CACHE FILEPATH "Root CA cacert.pem file to include as a built-in resource")

# Optional dependencies.
option (ENABLE_FRIBIDI          "Use the GNU FriBidi library for bidirectional text" ON)
option (ENABLE_FRIBIDI_BUILD    "Build the GNU FriBidi library (if OFF, try pkg-config)" OFF)
option (ENABLE_HARFBUZZ         "Use the HarfBuzz library to shape text" ON)
option (ENABLE_HARFBUZZ_MINIMAL "Build the HarfBuzz library with minimal dependencies (if OFF, try pkg-config)" OFF)
option (ENABLE_MPG123           "Use mpg123 for decoding MPEG audio" ON)
option (ENABLE_SPARKLE          "Use Sparkle for automatic updates (macOS)" OFF)
option (ENABLE_WEBP             "Use libwebp to decode .webp images (via pkg-config)" ON)
option (ENABLE_WINSPARKLE       "Use WinSparkle for automatic updates (Windows)" OFF)

include (BuildType)
include (Resources)
include (Depends)
include (CheckCCompilerFlag)

check_c_compiler_flag (-Werror=incompatible-pointer-types CFLAG_INCOMPATIBLE_POINTER_TYPES)

# Package resources.
message (STATUS "Preparing resources...")
set (RESOURCES
    res/about/about.gmi
    res/about/lagrange.gmi
    res/about/license.gmi
    res/lang/cs.bin
    res/lang/de.bin
    res/lang/en.bin
    res/lang/eo.bin
    res/lang/es.bin
    res/lang/es_MX.bin
    res/lang/eu.bin
    res/lang/fi.bin
    res/lang/fr.bin
    res/lang/gl.bin
    res/lang/hu.bin
    res/lang/ia.bin
    res/lang/ie.bin
    res/lang/isv.bin
    res/lang/it.bin
    res/lang/ja.bin
    res/lang/nl.bin
    res/lang/pl.bin
    res/lang/ru.bin
    res/lang/sk.bin
    res/lang/sr.bin
    res/lang/tok.bin
    res/lang/tr.bin
    res/lang/uk.bin
    res/lang/zh_Hans.bin
    res/lang/zh_Hant.bin
    res/logo.png
    res/shadow.png
    res/fontpack.ini
    res/macos-system-fonts.ini
)
if (EXISTS ${CACERT_PEM_PATH})
    message (STATUS "  ${CACERT_PEM_PATH}")
    list (APPEND RESOURCES ${CACERT_PEM_PATH})
endif ()
file (GLOB FONTS RELATIVE ${CMAKE_CURRENT_SOURCE_DIR} res/fonts/*)
list (APPEND RESOURCES ${FONTS})
if (IOS)
    list (APPEND RESOURCES
        res/about/ios-help.gmi
        res/about/ios-version.gmi
    )
elseif (ANDROID)
    list (APPEND RESOURCES
        res/about/android-help.gmi
        res/about/android-version.gmi
    )
else ()
    list (APPEND RESOURCES
        res/about/help.gmi
        res/about/version-0.13.gmi
        res/about/version-1.5.gmi
        res/about/version-1.10.gmi
        res/about/version.gmi
        res/arg-help.txt
    )
endif ()
if ((UNIX AND NOT APPLE) OR MSYS)
    list (APPEND RESOURCES res/lagrange-64.png)
endif ()
set (EMB_BIN ${CMAKE_CURRENT_BINARY_DIR}/resources.lgr)
make_resources (${EMB_BIN} ${RESOURCES})
set_source_files_properties (${EMB_BIN} PROPERTIES MACOSX_PACKAGE_LOCATION Resources)
if (IOS)
    set (EMB_FONTS
        res/fonts/Roboto-Regular.ttf
        res/fonts/IosevkaTerm-Extended.ttf
    )
    set_source_files_properties (${EMB_FONTS}
        PROPERTIES MACOSX_PACKAGE_LOCATION Resources
    )
endif ()

# Source files.
set (SOURCES
    src/main.c
    src/app.c
    src/app.h
    src/bookmarks.c
    src/bookmarks.h
    src/defs.h
    src/export.c
    src/export.h
    src/feeds.c
    src/feeds.h
    src/fontpack.c
    src/fontpack.h
    src/gempub.c
    src/gempub.h
    src/gmcerts.c
    src/gmcerts.h
    src/gmdocument.c
    src/gmdocument.h
    src/gmrequest.c
    src/gmrequest.h
    src/gmtypesetter.c
    src/gmtypesetter.h
    src/gmutil.c
    src/gmutil.h
    src/gopher.c
    src/gopher.h
    src/history.c
    src/history.h
    src/lang.c
    src/lang.h
    src/lookup.c
    src/lookup.h
    src/media.c
    src/media.h
    src/mimehooks.c
    src/mimehooks.h
    src/periodic.c
    src/periodic.h
    src/prefs.c
    src/prefs.h
    src/resources.c
    src/resources.h
    src/sitespec.c
    src/sitespec.h
    src/stb_image.h
    src/stb_image_resize.h
    src/stb_truetype.h
    src/updater.h
    src/visited.c
    src/visited.h
    # User interface:
    src/ui/banner.c
    src/ui/banner.h
    src/ui/bindingswidget.c
    src/ui/bindingswidget.h
    src/ui/certimportwidget.c
    src/ui/certimportwidget.h
    src/ui/certlistwidget.c
    src/ui/certlistwidget.h
    src/ui/color.c
    src/ui/color.h
    src/ui/command.c
    src/ui/command.h
    src/ui/documentview.c
    src/ui/documentview.h
    src/ui/documentwidget.c
    src/ui/documentwidget.h
    src/ui/indicatorwidget.c
    src/ui/indicatorwidget.h
    src/ui/font.c
    src/ui/font.h
    src/ui/linkinfo.c
    src/ui/linkinfo.h
    src/ui/listwidget.c
    src/ui/listwidget.h
    src/ui/lookupwidget.c
    src/ui/lookupwidget.h
    src/ui/keys.c
    src/ui/keys.h
    src/ui/metrics.c
    src/ui/metrics.h
    src/ui/paint.c
    src/ui/paint.h
    src/ui/root.c
    src/ui/root.h
    src/ui/mediaui.c
    src/ui/mediaui.h
    src/ui/mobile.c
    src/ui/mobile.h
    src/ui/scrollwidget.c
    src/ui/scrollwidget.h
    src/ui/sidebarwidget.c
    src/ui/sidebarwidget.h
    src/ui/snippetwidget.c
    src/ui/snippetwidget.h
    src/ui/text.c
    src/ui/text.h
    src/ui/touch.c
    src/ui/touch.h
    src/ui/translation.c
    src/ui/translation.h
    src/ui/uploadwidget.c
    src/ui/uploadwidget.h
    src/ui/util.c
    src/ui/util.h
    src/ui/visbuf.c
    src/ui/visbuf.h
    src/ui/window.c
    src/ui/window.h
    # Widgets:
    src/ui/widget.c
    src/ui/widget.h
    src/ui/inputwidget.c
    src/ui/inputwidget.h
    src/ui/labelwidget.c
    src/ui/labelwidget.h
    # Resources:
    res/about/about.gmi
    res/about/help.gmi
    res/about/lagrange.gmi
    res/about/license.gmi
    res/about/version.gmi
    ${EMB_BIN}
)
if (ENABLE_TUI)
    set (ENABLE_STB_TRUETYPE NO)
    add_definitions (-DiPlatformTerminal=1)
    list (APPEND SOURCES
        src/ui/text_terminal.c
    )
else ()
    set (ENABLE_STB_TRUETYPE YES)
    list (APPEND SOURCES
        src/ui/text_stb.c
    )
    # Audio playback
    add_definitions (-DLAGRANGE_ENABLE_AUDIO=1)
    list (APPEND SOURCES
        src/audio/buf.c
        src/audio/buf.h
        src/audio/player.c
        src/audio/player.h
        src/audio/stb_vorbis.c
    )
endif ()
if (IOS OR ENABLE_TUI OR NOT APPLE) # macos.m has Sparkle updater
    list (APPEND SOURCES src/updater.c)
endif ()
if (ENABLE_IPC)
    list (APPEND SOURCES
        src/ipc.c
        src/ipc.h
    )
endif ()
if (ENABLE_X11_XLIB AND XLIB_FOUND AND NOT APPLE AND NOT MSYS)
    list (APPEND SOURCES
        src/x11.c
        src/x11.h
    )
endif ()
if (ANDROID)
    set (MOBILE 1)
    add_definitions (-DiPlatformAndroidMobile=1)
    list (APPEND SOURCES
        src/android.c
        src/android.h
    )
endif ()
if (IOS)
    set (MOBILE 1)
    add_definitions (-DiPlatformAppleMobile=1)
    list (APPEND SOURCES
        src/ios.m
        src/ios.h
        app/Images.xcassets
        res/LaunchScreen.storyboard
    )
    set_source_files_properties(
        app/Images.xcassets
        res/LaunchScreen.storyboard
    PROPERTIES
        MACOSX_PACKAGE_LOCATION Resources
    )
elseif (APPLE AND NOT ENABLE_TUI)
    add_definitions (-DiPlatformAppleDesktop=1)
    list (APPEND SOURCES src/macos.m src/macos.h)
    list (APPEND RESOURCES "res/Lagrange.icns")
    set_source_files_properties ("res/Lagrange.icns" PROPERTIES MACOSX_PACKAGE_LOCATION Resources)
endif ()
if (MSYS)
    set (WINRC_FILE_VERSION ${PROJECT_VERSION_MAJOR},${PROJECT_VERSION_MINOR},${PROJECT_VERSION_PATCH},0)
    set (WINRC_PRODUCT_VERSION ${PROJECT_VERSION_MAJOR},${PROJECT_VERSION_MINOR},0,0)
    configure_file (res/lagrange.rc.in ${CMAKE_CURRENT_BINARY_DIR}/lagrange.rc NEWLINE_STYLE WIN32)
    list (APPEND SOURCES src/win32.c src/win32.h ${CMAKE_CURRENT_BINARY_DIR}/lagrange.rc)
endif ()
if (MSYS OR ENABLE_TUI OR (UNIX AND NOT MOBILE AND NOT APPLE))
    add_definitions (-DiPlatformPcDesktop=1)
endif ()
if (MOBILE)
    add_definitions (-DiPlatformMobile=1)
else ()
    add_definitions (-DiPlatformDesktop=1)
    # Forced UI design.
    if (ENABLE_MOBILE_PHONE OR ENABLE_MOBILE_TABLET)
        add_definitions (-DiPlatformMobile=1)
    endif ()
    if (ENABLE_MOBILE_PHONE)
        add_definitions (-DiPlatformMobilePhone=1)
    endif ()
    if (ENABLE_MOBILE_TABLET)
        add_definitions (-DiPlatformMobileTablet=1)
    endif ()
endif ()

# Target.
if (NOT ANDROID)
    add_executable (app ${SOURCES} ${RESOURCES} ${EMB_FONTS}
        src/snippets.h
        src/snippets.c)
else ()
    # The whole app becomes one shared library, based on this static one.
    add_library (app SHARED ${SOURCES})
endif ()
set_property (TARGET app PROPERTY C_STANDARD 11)
if (TARGET ext-deps)
    add_dependencies (app ext-deps)
endif ()
if (ENABLE_TUI)
    set_target_properties (app PROPERTIES OUTPUT_NAME clagrange)
else ()
    set_target_properties (app PROPERTIES OUTPUT_NAME lagrange)
endif ()
target_include_directories (app PUBLIC
    src
    ${CMAKE_CURRENT_BINARY_DIR}
)
target_compile_options (app PUBLIC
    -Werror=implicit-function-declaration
    -Wno-deprecated-declarations
    -DSTB_VORBIS_NO_STDIO=1
    -DSTB_VORBIS_NO_INTEGER_CONVERSION=1
)
if (CFLAG_INCOMPATIBLE_POINTER_TYPES)
    target_compile_options (app PUBLIC -Werror=incompatible-pointer-types)
endif ()
target_compile_definitions (app PUBLIC LAGRANGE_APP_VERSION="${PROJECT_VERSION}")
if (ENABLE_CUSTOM_FRAME AND MSYS)
    target_compile_definitions (app PUBLIC LAGRANGE_ENABLE_CUSTOM_FRAME=1)
endif ()
if (ENABLE_DOWNLOAD_EDIT)
    target_compile_definitions (app PUBLIC LAGRANGE_ENABLE_DOWNLOAD_EDIT=1)
endif ()
if (ENABLE_IDLE_SLEEP)
    target_compile_definitions (app PUBLIC LAGRANGE_ENABLE_IDLE_SLEEP=1)
endif ()
if (ENABLE_IPC)
    target_compile_definitions (app PUBLIC LAGRANGE_ENABLE_IPC=1)
endif ()
if (ENABLE_KERNING)
    target_compile_definitions (app PUBLIC LAGRANGE_ENABLE_KERNING=1)
endif ()
if (ENABLE_MAC_MENUS)
    target_compile_definitions (app PUBLIC LAGRANGE_ENABLE_MAC_MENUS=1)
endif ()
if (ENABLE_MPG123 AND MPG123_FOUND)
    target_compile_definitions (app PUBLIC LAGRANGE_ENABLE_MPG123=1)
    target_link_libraries (app PUBLIC PkgConfig::MPG123)
endif ()
if (ENABLE_POPUP_MENUS)
    target_compile_definitions (app PUBLIC LAGRANGE_ENABLE_POPUP_MENUS=1)
endif ()
if (ENABLE_RESIZE_DRAW)
    target_compile_definitions (app PUBLIC LAGRANGE_ENABLE_RESIZE_DRAW=1)
endif ()
if (ENABLE_STB_TRUETYPE)
    target_compile_definitions (app PUBLIC LAGRANGE_ENABLE_STB_TRUETYPE=1)
endif ()
if (ENABLE_WEBP AND WEBP_FOUND)
    target_compile_definitions (app PUBLIC LAGRANGE_ENABLE_WEBP=1)
    if (TARGET PkgConfig::WEBP)
        target_link_libraries (app PUBLIC PkgConfig::WEBP)
    else ()
        target_link_libraries (app PUBLIC ${WEBP_LIBRARIES})
        target_include_directories (app PUBLIC ${WEBP_INCLUDE_DIRS})
    endif ()
endif ()
if (ENABLE_WINDOWPOS_FIX)
    target_compile_definitions (app PUBLIC LAGRANGE_ENABLE_WINDOWPOS_FIX=1)
endif ()
if (TARGET x11-lib)
    target_link_libraries (app PUBLIC x11-lib)
endif ()
if (ENABLE_X11_SWRENDER)
    target_compile_definitions (app PUBLIC LAGRANGE_ENABLE_X11_SWRENDER=1)
endif ()
target_link_libraries (app PUBLIC the_Foundation::the_Foundation)
target_include_directories (app PUBLIC ${SDL2_INCLUDE_DIRS})
target_compile_options (app PUBLIC ${SDL2_CFLAGS})
target_link_libraries (app PUBLIC ${SDL2_LDFLAGS})
if (ENABLE_HARFBUZZ AND HARFBUZZ_FOUND AND NOT ENABLE_TUI)
    if (TARGET harfbuzz-lib)
        target_link_libraries (app PUBLIC harfbuzz-lib)
    else ()
        target_link_libraries (app PUBLIC ${HARFBUZZ_LIBRARIES})
        target_include_directories (app PUBLIC ${HARFBUZZ_INCLUDE_DIRS})
    endif ()
    target_compile_definitions (app PUBLIC LAGRANGE_ENABLE_HARFBUZZ=1)
endif ()
if (ENABLE_FRIBIDI AND FRIBIDI_FOUND)
    if (TARGET fribidi-lib)
        target_link_libraries (app PUBLIC fribidi-lib)
    else ()
        target_link_libraries (app PUBLIC ${FRIBIDI_LIBRARIES})
        target_include_directories (app PUBLIC ${FRIBIDI_INCLUDE_DIRS})
    endif ()
    target_compile_definitions (app PUBLIC LAGRANGE_ENABLE_FRIBIDI=1)
endif ()
if (APPLE AND NOT IOS)
    if (CMAKE_OSX_DEPLOYMENT_TARGET)
        target_compile_options (app PUBLIC -mmacosx-version-min=${CMAKE_OSX_DEPLOYMENT_TARGET})
        target_link_options (app PUBLIC -mmacosx-version-min=${CMAKE_OSX_DEPLOYMENT_TARGET})
    endif ()
endif ()
if (APPLE AND NOT ENABLE_TUI)
    if (IOS)
        target_link_libraries (app PUBLIC "-framework UIKit")
    else ()
        target_link_libraries (app PUBLIC "-framework AppKit")
    endif ()
    if (ENABLE_SPARKLE)
        target_link_libraries (app PUBLIC sparkle)
    endif ()
    if (SDL2_LIBRARY_DIRS)
        set_property (TARGET app PROPERTY BUILD_RPATH ${SDL2_LIBRARY_DIRS})
    endif ()
    set_target_properties (app PROPERTIES
        OUTPUT_NAME "Lagrange"
        MACOSX_BUNDLE YES
        MACOSX_BUNDLE_INFO_PLIST "${CMAKE_CURRENT_LIST_DIR}/res/MacOSXBundleInfo.plist.in"
        MACOSX_BUNDLE_BUNDLE_NAME "Lagrange"
        MACOSX_BUNDLE_INFO_STRING "${PROJECT_VERSION}"
        MACOSX_BUNDLE_ICON_FILE "Lagrange.icns"
        MACOSX_BUNDLE_BUNDLE_VERSION "${PROJECT_VERSION}"
        MACOSX_BUNDLE_SHORT_VERSION_STRING "${PROJECT_VERSION}"
        MACOSX_BUNDLE_GUI_IDENTIFIER "fi.skyjake.lagrange"
        MACOSX_BUNDLE_COPYRIGHT "© ${COPYRIGHT_YEAR} Jaakko Keränen"
        XCODE_ATTRIBUTE_PRODUCT_BUNDLE_IDENTIFIER "fi.skyjake.lagrange"
    )
    if (IOS)
        target_compile_definitions (app PUBLIC
            LAGRANGE_IOS_VERSION="${IOS_BUNDLE_VERSION}"
            LAGRANGE_IOS_BUILD_DATE="${IOS_BUILD_DATE}"
        )
        set_target_properties (app PROPERTIES
            MACOSX_BUNDLE_INFO_PLIST "${CMAKE_CURRENT_LIST_DIR}/res/iOSBundleInfo.plist.in"
            MACOSX_BUNDLE_BUNDLE_VERSION "${IOS_BUNDLE_VERSION}"
            XCODE_ATTRIBUTE_SKIP_INSTALL "NO"
            XCODE_ATTRIBUTE_INSTALL_PATH "$(LOCAL_APPS_DIR)"
            XCODE_ATTRIBUTE_TARGETED_DEVICE_FAMILY "1,2"
            XCODE_ATTRIBUTE_ASSETCATALOG_COMPILER_APPICON_NAME "AppIcon"
            XCODE_ATTRIBUTE_CONFIGURATION_BUILD_DIR "$(inherited)" # fix missing dSYM issue
            MACOSX_BUNDLE_ICON_FILE "AppIcon"
        )
    endif ()
    if (XCODE_DEVELOPMENT_TEAM)
        set_property (TARGET app PROPERTY
            XCODE_ATTRIBUTE_DEVELOPMENT_TEAM ${XCODE_DEVELOPMENT_TEAM}
        )
    endif ()
endif ()
if (ANDROID)
    target_compile_definitions (app PUBLIC
        LAGRANGE_ANDROID_VERSION="${ANDROID_BUILD_VERSION}"
        LAGRANGE_ANDROID_BUILD_DATE="${ANDROID_BUILD_DATE}"
    )
endif ()
if (MSYS)
    target_link_libraries (app PUBLIC d2d1 uuid dwmapi) # querying DPI
    if (ENABLE_WINSPARKLE)
        target_link_libraries (app PUBLIC winsparkle)
    endif ()
endif ()
if (UNIX)
    target_link_libraries (app PUBLIC m)
endif ()
if (HAIKU)
    target_link_libraries (app PUBLIC m network bsd)
endif ()

# Deployment.
if (MSYS)
    install (TARGETS app DESTINATION .)
    if (TARGET PkgConfig::MPG123)
        install (PROGRAMS ${MPG123_LIBDIR}/../bin/msys-mpg123-0.dll DESTINATION .)
    endif ()
    install (FILES ${EMB_BIN} DESTINATION .)
    install (PROGRAMS
        ${SDL2_LIBDIR}/SDL2.dll
        res/urlopen.bat
        DESTINATION .
    )
    if (INSTALL_THE_FOUNDATION)
        install (PROGRAMS $<TARGET_FILE:the_Foundation::the_Foundation> DESTINATION .)
    endif ()
elseif (HAIKU)
    install (TARGETS app DESTINATION .)
    target_compile_definitions (app PUBLIC
        LAGRANGE_EMB_BIN="${CMAKE_INSTALL_PREFIX}/resources.lgr")
    install (FILES ${EMB_BIN} DESTINATION .)
elseif (ANDROID)
    file (COPY ${EMB_BIN} DESTINATION ${CMAKE_SOURCE_DIR}/../src/main/assets)
elseif (ENABLE_TUI AND (UNIX OR MSYS))
    include (GNUInstallDirs)
    install (TARGETS app DESTINATION ${CMAKE_INSTALL_BINDIR})
    install (FILES res/lagrange.1 DESTINATION ${CMAKE_INSTALL_MANDIR}/man1)
    if (NOT ENABLE_RELATIVE_EMBED)
        target_compile_definitions (app PUBLIC
                LAGRANGE_EMB_BIN="${CMAKE_INSTALL_FULL_DATADIR}/lagrange/resources.lgr")
    endif ()
    install (FILES ${EMB_BIN} DESTINATION ${CMAKE_INSTALL_DATADIR}/lagrange)
elseif (UNIX AND NOT APPLE)
    include (GNUInstallDirs)
    set_target_properties (app PROPERTIES
        INSTALL_RPATH_USE_LINK_PATH YES
    )
    set (desktop ${CMAKE_CURRENT_BINARY_DIR}/fi.skyjake.Lagrange.desktop)
    file (WRITE ${desktop} "[Desktop Entry]
Name=Lagrange
Comment=${PROJECT_DESCRIPTION}
Categories=Network;
Exec=${CMAKE_INSTALL_PREFIX}/bin/lagrange %U
Terminal=false
Type=Application
StartupWMClass=lagrange
Icon=fi.skyjake.Lagrange
MimeType=x-scheme-handler/gemini;x-scheme-handler/gopher;x-scheme-handler/spartan;
")
    install (TARGETS app DESTINATION ${CMAKE_INSTALL_BINDIR})
    install (FILES ${desktop} DESTINATION ${CMAKE_INSTALL_DATAROOTDIR}/applications)
    install (FILES res/lagrange-256.png
         DESTINATION ${CMAKE_INSTALL_DATAROOTDIR}/icons/hicolor/256x256/apps
         RENAME fi.skyjake.Lagrange.png
    )
    install (FILES res/fi.skyjake.Lagrange.appdata.xml
        DESTINATION ${CMAKE_INSTALL_DATAROOTDIR}/metainfo
    )
    install (FILES res/lagrange.1 DESTINATION ${CMAKE_INSTALL_MANDIR}/man1)
    if (NOT ENABLE_RELATIVE_EMBED)
        target_compile_definitions (app PUBLIC
                LAGRANGE_EMB_BIN="${CMAKE_INSTALL_FULL_DATADIR}/lagrange/resources.lgr")
    endif ()
    install (FILES ${EMB_BIN} DESTINATION ${CMAKE_INSTALL_DATADIR}/lagrange)
endif ()<|MERGE_RESOLUTION|>--- conflicted
+++ resolved
@@ -18,11 +18,7 @@
 cmake_minimum_required (VERSION 3.9)
 
 project (Lagrange
-<<<<<<< HEAD
-    VERSION 1.16.7
-=======
     VERSION 1.17.0
->>>>>>> 03173335
     DESCRIPTION "A Beautiful Gemini Client"
     LANGUAGES C
 )
