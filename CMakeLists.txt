# Lagrange - A Beautiful Gemini Client
# Copyright: 2020-2022 Jaakko Keränen <jaakko.keranen@iki.fi>
#
# Notes:
# - Required dependencies: SDL 2, OpenSSL 1.1.1, libpcre,
#   GNU libunistring, zlib.
# - the_Foundation is built as a static library from 'lib/the_Foundation',
#   if it exists in that location. The Git repository has it as a submodule.
# - Windows builds require MSYS2. In theory, Clang could be set up on
#   Windows for compiling everything, but the_Foundation still lacks
#   native Win32 implementations for the Socket and Process classes.
# - Windows builds should use the SDL 2 library precompiled for native
#   Windows (MSVC variant) instead of the version from MSYS2 (get it from
#   https://libsdl.org/). To make configuration easier, consider writing
#   for your personal use a pkg-config sdl2.pc file that uses the Windows
#   version of the library.

cmake_minimum_required (VERSION 3.9)

project (Lagrange
<<<<<<< HEAD
    VERSION 1.14.2
=======
    VERSION 1.15.0
>>>>>>> 28443304
    DESCRIPTION "A Beautiful Gemini Client"
    LANGUAGES C
)
set (COPYRIGHT_YEAR 2022)
if (IOS)
    set (PROJECT_VERSION 1.15)
    set (IOS_BUNDLE_VERSION 1)
    set (IOS_BUILD_DATE "2022-12-19")
endif ()
if (ANDROID)
    set (PROJECT_VERSION 1.15)
    set (ANDROID_BUILD_VERSION b12)  # remember to update Gradle, AndroidManifest.xml
    set (ANDROID_BUILD_DATE "2022-12-19")
endif ()

# Load modules from the source tree
set (CMAKE_MODULE_PATH ${CMAKE_MODULE_PATH} ${CMAKE_CURRENT_SOURCE_DIR}/cmake)

# Defaults that depend on environment.
set (DEFAULT_RESIZE_DRAW ON)
if (HAIKU OR ANDROID)
    set (DEFAULT_RESIZE_DRAW OFF)
endif ()
set (DEFAULT_IDLE_SLEEP OFF)
if (IOS)
    set (DEFAULT_IDLE_SLEEP ON)
endif ()

# Build configuration.
option (ENABLE_CUSTOM_FRAME     "Draw a custom window frame (Windows)" OFF)
option (ENABLE_DOWNLOAD_EDIT    "Allow changing the Downloads directory" ON)
option (ENABLE_IDLE_SLEEP       "While idle, sleep in the main thread instead of waiting for events" ${DEFAULT_IDLE_SLEEP})
option (ENABLE_IPC              "Use IPC to communicate between running instances" ON)
option (ENABLE_KERNING          "Enable kerning in font renderer (slower)" ON)
option (ENABLE_MAC_MENUS        "Use native context menus (macOS)" ON)
option (ENABLE_MOBILE_PHONE     "Use the phone mobile UI design instead of desktop UI" OFF)
option (ENABLE_MOBILE_TABLET    "Use the tablet mobile UI design instead of desktop UI" OFF)
option (ENABLE_POPUP_MENUS      "Use popup windows for context menus (if OFF, menus are confined inside main window)" ON)
option (ENABLE_RELATIVE_EMBED   "Resources should always be found via relative path" OFF)
option (ENABLE_RESIZE_DRAW      "Force window to redraw during resizing" ${DEFAULT_RESIZE_DRAW})
option (ENABLE_TUI              "Enable the Curses TUI instead of GUI" OFF)
option (ENABLE_WINDOWPOS_FIX    "Set position after showing window (workaround for SDL bug)" OFF)
<<<<<<< HEAD
=======
option (ENABLE_WINSPARKLE       "Use WinSparkle for automatic updates (Windows)" OFF)
option (ENABLE_X11_XLIB         "Use Xlib directly, if available (X11)" ON)
>>>>>>> 28443304
option (ENABLE_X11_SWRENDER     "Use software rendering (X11)" OFF)
set    (CACERT_PEM_PATH         "" CACHE FILEPATH "Root CA cacert.pem file to include as a built-in resource")

# Optional dependencies.
option (ENABLE_FRIBIDI          "Use the GNU FriBidi library for bidirectional text" ON)
option (ENABLE_FRIBIDI_BUILD    "Build the GNU FriBidi library (if OFF, try pkg-config)" OFF)
option (ENABLE_HARFBUZZ         "Use the HarfBuzz library to shape text" ON)
option (ENABLE_HARFBUZZ_MINIMAL "Build the HarfBuzz library with minimal dependencies (if OFF, try pkg-config)" OFF)
option (ENABLE_MPG123           "Use mpg123 for decoding MPEG audio" ON)
option (ENABLE_SPARKLE          "Use Sparkle for automatic updates (macOS)" OFF)
option (ENABLE_WEBP             "Use libwebp to decode .webp images (via pkg-config)" ON)
option (ENABLE_WINSPARKLE       "Use WinSparkle for automatic updates (Windows)" OFF)

include (BuildType)
include (Resources)
include (Depends)
include (CheckCCompilerFlag)

check_c_compiler_flag (-Werror=incompatible-pointer-types CFLAG_INCOMPATIBLE_POINTER_TYPES)

# Package resources.
message (STATUS "Preparing resources...")
set (RESOURCES
    res/about/about.gmi
    res/about/lagrange.gmi
    res/about/license.gmi
    res/lang/cs.bin
    res/lang/de.bin
    res/lang/en.bin
    res/lang/eo.bin
    res/lang/es.bin
    res/lang/es_MX.bin
    res/lang/fi.bin
    res/lang/fr.bin
    res/lang/gl.bin
    res/lang/hu.bin
    res/lang/ia.bin
    res/lang/ie.bin
    res/lang/isv.bin
    res/lang/it.bin
    res/lang/nl.bin
    res/lang/pl.bin
    res/lang/ru.bin
    res/lang/sk.bin
    res/lang/sr.bin
    res/lang/tok.bin
    res/lang/tr.bin
    res/lang/uk.bin
    res/lang/zh_Hans.bin
    res/lang/zh_Hant.bin
    res/shadow.png
    res/fontpack.ini
    res/macos-system-fonts.ini
)
if (EXISTS ${CACERT_PEM_PATH})
    message (STATUS "  ${CACERT_PEM_PATH}")
    list (APPEND RESOURCES ${CACERT_PEM_PATH})
endif ()
file (GLOB FONTS RELATIVE ${CMAKE_CURRENT_SOURCE_DIR} res/fonts/*)
list (APPEND RESOURCES ${FONTS})
if (IOS)
    list (APPEND RESOURCES
        res/about/ios-help.gmi
        res/about/ios-version.gmi
    )
elseif (ANDROID)
    list (APPEND RESOURCES
        res/about/android-help.gmi
        res/about/android-version.gmi
    )
else ()
    list (APPEND RESOURCES
        res/about/help.gmi
        res/about/version-0.13.gmi
        res/about/version-1.5.gmi
        res/about/version.gmi
        res/arg-help.txt
    )
endif ()
if ((UNIX AND NOT APPLE) OR MSYS)
    list (APPEND RESOURCES res/lagrange-64.png)
endif ()
set (EMB_BIN ${CMAKE_CURRENT_BINARY_DIR}/resources.lgr)
make_resources (${EMB_BIN} ${RESOURCES})
set_source_files_properties (${EMB_BIN} PROPERTIES MACOSX_PACKAGE_LOCATION Resources)
if (IOS)
    set (EMB_FONTS
        res/fonts/Roboto-Regular.ttf
        res/fonts/IosevkaTerm-Extended.ttf
    )
    set_source_files_properties (${EMB_FONTS}
        PROPERTIES MACOSX_PACKAGE_LOCATION Resources
    )
endif ()

# Source files.
set (SOURCES
    src/main.c
    src/app.c
    src/app.h
    src/bookmarks.c
    src/bookmarks.h
    src/defs.h
    src/export.c
    src/export.h
    src/feeds.c
    src/feeds.h
    src/fontpack.c
    src/fontpack.h
    src/gempub.c
    src/gempub.h
    src/gmcerts.c
    src/gmcerts.h
    src/gmdocument.c
    src/gmdocument.h
    src/gmrequest.c
    src/gmrequest.h
    src/gmtypesetter.c
    src/gmtypesetter.h
    src/gmutil.c
    src/gmutil.h
    src/gopher.c
    src/gopher.h
    src/history.c
    src/history.h
    src/lang.c
    src/lang.h
    src/lookup.c
    src/lookup.h
    src/media.c
    src/media.h
    src/mimehooks.c
    src/mimehooks.h
    src/periodic.c
    src/periodic.h
    src/prefs.c
    src/prefs.h
    src/resources.c
    src/resources.h
    src/sitespec.c
    src/sitespec.h
    src/stb_image.h
    src/stb_image_resize.h
    src/stb_truetype.h
    src/updater.h
    src/visited.c
    src/visited.h
    # User interface:
    src/ui/banner.c
    src/ui/banner.h
    src/ui/bindingswidget.c
    src/ui/bindingswidget.h
    src/ui/certimportwidget.c
    src/ui/certimportwidget.h
    src/ui/certlistwidget.c
    src/ui/certlistwidget.h
    src/ui/color.c
    src/ui/color.h
    src/ui/command.c
    src/ui/command.h
    src/ui/documentwidget.c
    src/ui/documentwidget.h
    src/ui/indicatorwidget.c
    src/ui/indicatorwidget.h
    src/ui/font.c
    src/ui/font.h
    src/ui/linkinfo.c
    src/ui/linkinfo.h
    src/ui/listwidget.c
    src/ui/listwidget.h
    src/ui/lookupwidget.c
    src/ui/lookupwidget.h
    src/ui/keys.c
    src/ui/keys.h
    src/ui/metrics.c
    src/ui/metrics.h
    src/ui/paint.c
    src/ui/paint.h
    src/ui/root.c
    src/ui/root.h
    src/ui/mediaui.c
    src/ui/mediaui.h
    src/ui/mobile.c
    src/ui/mobile.h
    src/ui/scrollwidget.c
    src/ui/scrollwidget.h
    src/ui/sidebarwidget.c
    src/ui/sidebarwidget.h
    src/ui/text.c
    src/ui/text.h
    src/ui/touch.c
    src/ui/touch.h
    src/ui/translation.c
    src/ui/translation.h
    src/ui/uploadwidget.c
    src/ui/uploadwidget.h
    src/ui/util.c
    src/ui/util.h
    src/ui/visbuf.c
    src/ui/visbuf.h
    src/ui/window.c
    src/ui/window.h
    # Widgets:
    src/ui/widget.c
    src/ui/widget.h
    src/ui/inputwidget.c
    src/ui/inputwidget.h
    src/ui/labelwidget.c
    src/ui/labelwidget.h
    # Resources:
    res/about/about.gmi
    res/about/help.gmi
    res/about/lagrange.gmi
    res/about/license.gmi
    res/about/version.gmi
    ${EMB_BIN}
)
if (ENABLE_TUI)
    set (ENABLE_STB_TRUETYPE NO)
    add_definitions (-DiPlatformTerminal=1)
    list (APPEND SOURCES
        src/ui/text_terminal.c
    )    
else ()
    set (ENABLE_STB_TRUETYPE YES)
    list (APPEND SOURCES
        src/ui/text_stb.c
    )
    # Audio playback
    add_definitions (-DLAGRANGE_ENABLE_AUDIO=1)
    list (APPEND SOURCES
        src/audio/buf.c
        src/audio/buf.h
        src/audio/player.c
        src/audio/player.h
        src/audio/stb_vorbis.c
    )
endif ()
if (IOS OR ENABLE_TUI OR NOT APPLE) # macos.m has Sparkle updater
    list (APPEND SOURCES src/updater.c)
endif ()
if (ENABLE_IPC)
    list (APPEND SOURCES
        src/ipc.c
        src/ipc.h
    )
endif ()
if (ENABLE_X11_XLIB AND XLIB_FOUND AND NOT APPLE AND NOT MSYS)
    list (APPEND SOURCES
        src/x11.c
        src/x11.h
    )
endif ()
if (ANDROID)
    set (MOBILE 1)
    add_definitions (-DiPlatformAndroidMobile=1)
    list (APPEND SOURCES
        src/android.c
        src/android.h
    )
endif ()
if (IOS)
    set (MOBILE 1)
    add_definitions (-DiPlatformAppleMobile=1)
    list (APPEND SOURCES
        src/ios.m
        src/ios.h
        app/Images.xcassets
        res/LaunchScreen.storyboard
    )
    set_source_files_properties(
        app/Images.xcassets
        res/LaunchScreen.storyboard
    PROPERTIES
        MACOSX_PACKAGE_LOCATION Resources
    )
elseif (APPLE AND NOT ENABLE_TUI)
    add_definitions (-DiPlatformAppleDesktop=1)
    list (APPEND SOURCES src/macos.m src/macos.h)
    list (APPEND RESOURCES "res/Lagrange.icns")
    set_source_files_properties ("res/Lagrange.icns" PROPERTIES MACOSX_PACKAGE_LOCATION Resources)
endif ()
if (MSYS)
    set (WINRC_FILE_VERSION ${PROJECT_VERSION_MAJOR},${PROJECT_VERSION_MINOR},${PROJECT_VERSION_PATCH},0)
    set (WINRC_PRODUCT_VERSION ${PROJECT_VERSION_MAJOR},${PROJECT_VERSION_MINOR},0,0)
    configure_file (res/lagrange.rc.in ${CMAKE_CURRENT_BINARY_DIR}/lagrange.rc NEWLINE_STYLE WIN32)
    list (APPEND SOURCES src/win32.c src/win32.h ${CMAKE_CURRENT_BINARY_DIR}/lagrange.rc)
endif ()
if (MSYS OR ENABLE_TUI OR (UNIX AND NOT MOBILE AND NOT APPLE))
    add_definitions (-DiPlatformPcDesktop=1)
endif ()
if (MOBILE)
    add_definitions (-DiPlatformMobile=1)
else ()
    add_definitions (-DiPlatformDesktop=1)
    # Forced UI design.
    if (ENABLE_MOBILE_PHONE OR ENABLE_MOBILE_TABLET)
        add_definitions (-DiPlatformMobile=1)
    endif ()
    if (ENABLE_MOBILE_PHONE)
        add_definitions (-DiPlatformMobilePhone=1)
    endif ()
    if (ENABLE_MOBILE_TABLET)
        add_definitions (-DiPlatformMobileTablet=1)
    endif ()
endif ()

# Target.
if (NOT ANDROID)
    add_executable (app ${SOURCES} ${RESOURCES} ${EMB_FONTS})
else ()
    # The whole app becomes one shared library, based on this static one.
    add_library (app SHARED ${SOURCES})
endif ()
set_property (TARGET app PROPERTY C_STANDARD 11)
if (TARGET ext-deps)
    add_dependencies (app ext-deps)
endif ()
if (ENABLE_TUI)
    set_target_properties (app PROPERTIES OUTPUT_NAME clagrange)
else ()
    set_target_properties (app PROPERTIES OUTPUT_NAME lagrange)
endif ()
target_include_directories (app PUBLIC
    src
    ${CMAKE_CURRENT_BINARY_DIR}
    ${SDL2_INCLUDE_DIRS}
)
target_compile_options (app PUBLIC
    -Werror=implicit-function-declaration
    -Wno-deprecated-declarations
    ${SDL2_CFLAGS}
    -DSTB_VORBIS_NO_STDIO=1
    -DSTB_VORBIS_NO_INTEGER_CONVERSION=1
)
if (CFLAG_INCOMPATIBLE_POINTER_TYPES)
    target_compile_options (app PUBLIC -Werror=incompatible-pointer-types)
endif ()
target_compile_definitions (app PUBLIC LAGRANGE_APP_VERSION="${PROJECT_VERSION}")
if (ENABLE_CUSTOM_FRAME AND MSYS)
    target_compile_definitions (app PUBLIC LAGRANGE_ENABLE_CUSTOM_FRAME=1)
endif ()
if (ENABLE_DOWNLOAD_EDIT)
    target_compile_definitions (app PUBLIC LAGRANGE_ENABLE_DOWNLOAD_EDIT=1)
endif ()
if (ENABLE_IDLE_SLEEP)
    target_compile_definitions (app PUBLIC LAGRANGE_ENABLE_IDLE_SLEEP=1)
endif ()
if (ENABLE_IPC)
    target_compile_definitions (app PUBLIC LAGRANGE_ENABLE_IPC=1)
endif ()
if (ENABLE_KERNING)
    target_compile_definitions (app PUBLIC LAGRANGE_ENABLE_KERNING=1)
endif ()
if (ENABLE_MAC_MENUS)
    target_compile_definitions (app PUBLIC LAGRANGE_ENABLE_MAC_MENUS=1)
endif ()
if (ENABLE_MPG123 AND MPG123_FOUND)
    target_compile_definitions (app PUBLIC LAGRANGE_ENABLE_MPG123=1)
    target_link_libraries (app PUBLIC PkgConfig::MPG123)
endif ()
if (ENABLE_POPUP_MENUS)
    target_compile_definitions (app PUBLIC LAGRANGE_ENABLE_POPUP_MENUS=1)
endif ()
if (ENABLE_RESIZE_DRAW)
    target_compile_definitions (app PUBLIC LAGRANGE_ENABLE_RESIZE_DRAW=1)
endif ()
if (ENABLE_STB_TRUETYPE)
    target_compile_definitions (app PUBLIC LAGRANGE_ENABLE_STB_TRUETYPE=1)
endif ()
if (ENABLE_WEBP AND WEBP_FOUND)
    target_compile_definitions (app PUBLIC LAGRANGE_ENABLE_WEBP=1)
    if (TARGET PkgConfig::WEBP)
        target_link_libraries (app PUBLIC PkgConfig::WEBP)
    else ()
        target_link_libraries (app PUBLIC ${WEBP_LIBRARIES})
        target_include_directories (app PUBLIC ${WEBP_INCLUDE_DIRS})
    endif ()
endif ()
if (ENABLE_WINDOWPOS_FIX)
    target_compile_definitions (app PUBLIC LAGRANGE_ENABLE_WINDOWPOS_FIX=1)
endif ()
if (TARGET x11-lib)
    target_link_libraries (app PUBLIC x11-lib)
endif ()
if (ENABLE_X11_SWRENDER)
    target_compile_definitions (app PUBLIC LAGRANGE_ENABLE_X11_SWRENDER=1)
endif ()
target_link_libraries (app PUBLIC the_Foundation::the_Foundation)
target_link_libraries (app PUBLIC ${SDL2_LDFLAGS})
if (ENABLE_HARFBUZZ AND HARFBUZZ_FOUND AND NOT ENABLE_TUI)
    if (TARGET harfbuzz-lib)
        target_link_libraries (app PUBLIC harfbuzz-lib)
    else ()
        target_link_libraries (app PUBLIC ${HARFBUZZ_LIBRARIES})
        target_include_directories (app PUBLIC ${HARFBUZZ_INCLUDE_DIRS})
    endif ()
    target_compile_definitions (app PUBLIC LAGRANGE_ENABLE_HARFBUZZ=1)
endif ()
if (ENABLE_FRIBIDI AND FRIBIDI_FOUND)
    if (TARGET fribidi-lib)
        target_link_libraries (app PUBLIC fribidi-lib)
    else ()
        target_link_libraries (app PUBLIC ${FRIBIDI_LIBRARIES})
        target_include_directories (app PUBLIC ${FRIBIDI_INCLUDE_DIRS})
    endif ()
    target_compile_definitions (app PUBLIC LAGRANGE_ENABLE_FRIBIDI=1)
endif ()
if (APPLE AND NOT IOS)
    if (CMAKE_OSX_DEPLOYMENT_TARGET)
        target_compile_options (app PUBLIC -mmacosx-version-min=${CMAKE_OSX_DEPLOYMENT_TARGET})
        target_link_options (app PUBLIC -mmacosx-version-min=${CMAKE_OSX_DEPLOYMENT_TARGET})
    endif ()
endif ()
if (APPLE AND NOT ENABLE_TUI)
    if (IOS)
        target_link_libraries (app PUBLIC "-framework UIKit")
    else ()
        target_link_libraries (app PUBLIC "-framework AppKit")
    endif ()
    if (ENABLE_SPARKLE)
        target_link_libraries (app PUBLIC sparkle)
    endif ()
    if (SDL2_LIBRARY_DIRS)
        set_property (TARGET app PROPERTY BUILD_RPATH ${SDL2_LIBRARY_DIRS})
    endif ()
    set_target_properties (app PROPERTIES
        OUTPUT_NAME "Lagrange"
        MACOSX_BUNDLE YES
        MACOSX_BUNDLE_INFO_PLIST "${CMAKE_CURRENT_LIST_DIR}/res/MacOSXBundleInfo.plist.in"
        MACOSX_BUNDLE_BUNDLE_NAME "Lagrange"
        MACOSX_BUNDLE_INFO_STRING "${PROJECT_VERSION}"
        MACOSX_BUNDLE_ICON_FILE "Lagrange.icns"
        MACOSX_BUNDLE_BUNDLE_VERSION "${PROJECT_VERSION}"
        MACOSX_BUNDLE_SHORT_VERSION_STRING "${PROJECT_VERSION}"
        MACOSX_BUNDLE_GUI_IDENTIFIER "fi.skyjake.lagrange"
        MACOSX_BUNDLE_COPYRIGHT "© ${COPYRIGHT_YEAR} Jaakko Keränen"
        XCODE_ATTRIBUTE_PRODUCT_BUNDLE_IDENTIFIER "fi.skyjake.lagrange"
    )
    if (IOS)
        target_compile_definitions (app PUBLIC
            LAGRANGE_IOS_VERSION="${IOS_BUNDLE_VERSION}"
            LAGRANGE_IOS_BUILD_DATE="${IOS_BUILD_DATE}"
        )
        set_target_properties (app PROPERTIES
            MACOSX_BUNDLE_INFO_PLIST "${CMAKE_CURRENT_LIST_DIR}/res/iOSBundleInfo.plist.in"
            MACOSX_BUNDLE_BUNDLE_VERSION "${IOS_BUNDLE_VERSION}"
            XCODE_ATTRIBUTE_SKIP_INSTALL "NO"
            XCODE_ATTRIBUTE_INSTALL_PATH "$(LOCAL_APPS_DIR)"
            XCODE_ATTRIBUTE_TARGETED_DEVICE_FAMILY "1,2"
            XCODE_ATTRIBUTE_ASSETCATALOG_COMPILER_APPICON_NAME "AppIcon"
            MACOSX_BUNDLE_ICON_FILE "AppIcon"
        )
    endif ()
    if (XCODE_DEVELOPMENT_TEAM)
        set_property (TARGET app PROPERTY
            XCODE_ATTRIBUTE_DEVELOPMENT_TEAM ${XCODE_DEVELOPMENT_TEAM}
        )
    endif ()
endif ()
if (ANDROID)
    target_compile_definitions (app PUBLIC
        LAGRANGE_ANDROID_VERSION="${ANDROID_BUILD_VERSION}"
        LAGRANGE_ANDROID_BUILD_DATE="${ANDROID_BUILD_DATE}"
    )
endif ()
if (MSYS)
    target_link_libraries (app PUBLIC d2d1 uuid dwmapi) # querying DPI
    if (ENABLE_WINSPARKLE)
        target_link_libraries (app PUBLIC winsparkle)
    endif ()
endif ()
if (UNIX)
    target_link_libraries (app PUBLIC m)
endif ()
if (HAIKU)
    target_link_libraries (app PUBLIC m network bsd)
endif ()

# Deployment.
if (MSYS)
    install (TARGETS app DESTINATION .)
    if (TARGET PkgConfig::MPG123)
        install (PROGRAMS ${MPG123_LIBDIR}/../bin/msys-mpg123-0.dll DESTINATION .)
    endif ()
    install (FILES ${EMB_BIN} DESTINATION .)
    install (PROGRAMS
        ${SDL2_LIBDIR}/SDL2.dll
        res/urlopen.bat
        DESTINATION .
    )
    if (INSTALL_THE_FOUNDATION)
        install (PROGRAMS $<TARGET_FILE:the_Foundation::the_Foundation> DESTINATION .)
    endif ()
elseif (HAIKU)
    install (TARGETS app DESTINATION .)
    target_compile_definitions (app PUBLIC
        LAGRANGE_EMB_BIN="${CMAKE_INSTALL_PREFIX}/resources.lgr")
    install (FILES ${EMB_BIN} DESTINATION .)
elseif (ANDROID)
    file (COPY ${EMB_BIN} DESTINATION ${CMAKE_SOURCE_DIR}/../src/main/assets)
elseif (ENABLE_TUI AND (UNIX OR MSYS))
    include (GNUInstallDirs)
    install (TARGETS app DESTINATION ${CMAKE_INSTALL_BINDIR})
    install (FILES res/lagrange.1 DESTINATION ${CMAKE_INSTALL_MANDIR}/man1)
    if (NOT ENABLE_RELATIVE_EMBED)
        target_compile_definitions (app PUBLIC
                LAGRANGE_EMB_BIN="${CMAKE_INSTALL_FULL_DATADIR}/lagrange/resources.lgr")
    endif ()
    install (FILES ${EMB_BIN} DESTINATION ${CMAKE_INSTALL_DATADIR}/lagrange)    
elseif (UNIX AND NOT APPLE)
    include (GNUInstallDirs)
    set_target_properties (app PROPERTIES
        INSTALL_RPATH_USE_LINK_PATH YES
    )
    set (desktop ${CMAKE_CURRENT_BINARY_DIR}/fi.skyjake.Lagrange.desktop)
    file (WRITE ${desktop} "[Desktop Entry]
Name=Lagrange
Comment=${PROJECT_DESCRIPTION}
Categories=Network;
Exec=${CMAKE_INSTALL_PREFIX}/bin/lagrange %U
Terminal=false
Type=Application
StartupWMClass=lagrange
Icon=fi.skyjake.Lagrange
MimeType=x-scheme-handler/gemini;x-scheme-handler/gopher;x-scheme-handler/spartan;
")
    install (TARGETS app DESTINATION ${CMAKE_INSTALL_BINDIR})
    install (FILES ${desktop} DESTINATION ${CMAKE_INSTALL_DATAROOTDIR}/applications)
    install (FILES res/lagrange-256.png
         DESTINATION ${CMAKE_INSTALL_DATAROOTDIR}/icons/hicolor/256x256/apps
         RENAME fi.skyjake.Lagrange.png
    )
    install (FILES res/fi.skyjake.Lagrange.appdata.xml
        DESTINATION ${CMAKE_INSTALL_DATAROOTDIR}/metainfo
    )
    install (FILES res/lagrange.1 DESTINATION ${CMAKE_INSTALL_MANDIR}/man1)
    if (NOT ENABLE_RELATIVE_EMBED)
        target_compile_definitions (app PUBLIC
                LAGRANGE_EMB_BIN="${CMAKE_INSTALL_FULL_DATADIR}/lagrange/resources.lgr")
    endif ()
    install (FILES ${EMB_BIN} DESTINATION ${CMAKE_INSTALL_DATADIR}/lagrange)
endif ()<|MERGE_RESOLUTION|>--- conflicted
+++ resolved
@@ -18,11 +18,7 @@
 cmake_minimum_required (VERSION 3.9)
 
 project (Lagrange
-<<<<<<< HEAD
-    VERSION 1.14.2
-=======
     VERSION 1.15.0
->>>>>>> 28443304
     DESCRIPTION "A Beautiful Gemini Client"
     LANGUAGES C
 )
@@ -65,12 +61,8 @@
 option (ENABLE_RESIZE_DRAW      "Force window to redraw during resizing" ${DEFAULT_RESIZE_DRAW})
 option (ENABLE_TUI              "Enable the Curses TUI instead of GUI" OFF)
 option (ENABLE_WINDOWPOS_FIX    "Set position after showing window (workaround for SDL bug)" OFF)
-<<<<<<< HEAD
-=======
-option (ENABLE_WINSPARKLE       "Use WinSparkle for automatic updates (Windows)" OFF)
+option (ENABLE_X11_SWRENDER     "Use software rendering (X11)" OFF)
 option (ENABLE_X11_XLIB         "Use Xlib directly, if available (X11)" ON)
->>>>>>> 28443304
-option (ENABLE_X11_SWRENDER     "Use software rendering (X11)" OFF)
 set    (CACERT_PEM_PATH         "" CACHE FILEPATH "Root CA cacert.pem file to include as a built-in resource")
 
 # Optional dependencies.
