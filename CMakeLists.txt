# Lagrange - A Beautiful Gemini Client
# Copyright: 2020 Jaakko Keränen <jaakko.keranen@iki.fi>
#
# Notes:
# - Required dependencies: SDL 2, OpenSSL 1.1.1, libpcre,
#   GNU libunistring, zlib.
# - the_Foundation is built as a static library from 'lib/the_Foundation',
#   if it exists in that location. The Git repository has it as a submodule.
# - Windows builds require MSYS2. In theory, Clang could be set up on
#   Windows for compiling everything, but the_Foundation still lacks
#   native Win32 implementations for the Socket and Process classes.
# - Windows builds should use the SDL 2 library precompiled for native
#   Windows (MSVC variant) instead the version from MSYS2 (get it from
#   https://libsdl.org/). To make configuration easier, consider writing
#   for your personal use a pkg-config sdl2.pc file that uses the Windows
#   version of the library.
# - `cat` is relied upon for merging all the resource files together.

cmake_minimum_required (VERSION 3.9)
set (CMAKE_OSX_DEPLOYMENT_TARGET 10.14)

project (Lagrange
<<<<<<< HEAD
    VERSION 0.1.1
=======
    VERSION 0.2.0
>>>>>>> fa5632e9
    DESCRIPTION "Beautiful Gemini Client"
    LANGUAGES C
)
set (COPYRIGHT_YEAR 2020)

# Build configuration.
option (ENABLE_X11_SWRENDER "Use software rendering under X11" OFF)
option (ENABLE_KERNING "Enable kerning in font renderer (slower)" ON)
option (ENABLE_RESOURCE_EMBED "Embed resources inside the executable" OFF)
option (ENABLE_WINDOWPOS_FIX "Set position after showing window (workaround for SDL bug)" OFF)

include (BuildType.cmake)
include (Embed.cmake)
if (NOT EXISTS ${CMAKE_SOURCE_DIR}/lib/the_Foundation/CMakeLists.txt)
    set (INSTALL_THE_FOUNDATION YES)
    find_package (the_Foundation REQUIRED)
else ()
    set (INSTALL_THE_FOUNDATION NO)
    set (TFDN_STATIC_LIBRARY    ON  CACHE BOOL "")
    set (TFDN_ENABLE_INSTALL    OFF CACHE BOOL "")
    set (TFDN_ENABLE_TESTS      OFF CACHE BOOL "")
    set (TFDN_ENABLE_WEBREQUEST OFF CACHE BOOL "")
    add_subdirectory (lib/the_Foundation)
    add_library (the_Foundation::the_Foundation ALIAS the_Foundation)
endif ()
find_package (PkgConfig REQUIRED)
pkg_check_modules (SDL2 REQUIRED sdl2)

# Embedded resources are written to a generated source file.
message (STATUS "Preparing embedded resources...")
# Fonts are too large to comfortably embed as a C source.
set (EMBED_RESOURCES
    res/about/help.gmi
    res/about/lagrange.gmi
    res/about/license.gmi
    res/about/version.gmi
    res/FiraMono-Regular.ttf
    res/FiraSans-Bold.ttf
    res/FiraSans-Italic.ttf
    res/FiraSans-Light.ttf
    res/FiraSans-Regular.ttf
    res/KosugiMaru-Regular.ttf
    res/NotoEmoji-Regular.ttf
    res/Nunito-ExtraBold.ttf
    res/Nunito-ExtraLight.ttf
    res/Nunito-LightItalic.ttf
    res/Nunito-Regular.ttf
    res/SourceSansPro-Regular.ttf
    res/Symbola.ttf
)
 if (UNIX AND NOT APPLE)
     list (APPEND EMBED_RESOURCES res/lagrange-64.png)
 endif ()
embed_make (${EMBED_RESOURCES})

set (EMB_BIN ${CMAKE_CURRENT_BINARY_DIR}/resources.binary)
set_source_files_properties (${EMB_BIN} PROPERTIES MACOSX_PACKAGE_LOCATION Resources)

# Source files.
set (SOURCES
    src/main.c
    src/app.c
    src/app.h
    src/bookmarks.c
    src/bookmarks.h
    src/gmcerts.c
    src/gmcerts.h
    src/gmdocument.c
    src/gmdocument.h
    src/gmrequest.c
    src/gmrequest.h
    src/gmutil.c
    src/gmutil.h
    src/history.c
    src/history.h
    src/lookup.c
    src/lookup.h
    src/stb_image.h
    src/stb_truetype.h
    src/visited.c
    src/visited.h
    # User interface:
    src/ui/color.c
    src/ui/color.h
    src/ui/command.c
    src/ui/command.h
    src/ui/documentwidget.c
    src/ui/documentwidget.h
    src/ui/listwidget.c
    src/ui/listwidget.h
    src/ui/lookupwidget.c
    src/ui/lookupwidget.h
    src/ui/keys.h
    src/ui/metrics.c
    src/ui/metrics.h
    src/ui/paint.c
    src/ui/paint.h
    src/ui/scrollwidget.c
    src/ui/scrollwidget.h
    src/ui/sidebarwidget.c
    src/ui/sidebarwidget.h
    src/ui/text.c
    src/ui/text.h
    src/ui/util.c
    src/ui/util.h
    src/ui/visbuf.c
    src/ui/visbuf.h
    src/ui/window.c
    src/ui/window.h
    # Widgets:
    src/ui/widget.c
    src/ui/widget.h
    src/ui/inputwidget.c
    src/ui/inputwidget.h
    src/ui/labelwidget.c
    src/ui/labelwidget.h
    # Resources:
    res/about/help.gmi
    res/about/lagrange.gmi
    res/about/version.gmi
    ${CMAKE_CURRENT_BINARY_DIR}/resources.binary
    ${CMAKE_CURRENT_BINARY_DIR}/embedded.c
    ${CMAKE_CURRENT_BINARY_DIR}/embedded.h
)
if (IOS)
elseif (APPLE)
    list (APPEND SOURCES src/macos.m src/macos.h)
    list (APPEND RESOURCES "res/Lagrange.icns")
endif ()
if (MSYS)
    set (WINRC_FILE_VERSION ${PROJECT_VERSION_MAJOR},${PROJECT_VERSION_MINOR},${PROJECT_VERSION_PATCH},0)
    set (WINRC_PRODUCT_VERSION ${PROJECT_VERSION_MAJOR},${PROJECT_VERSION_MINOR},0,0)
    configure_file (res/lagrange.rc.in ${CMAKE_CURRENT_BINARY_DIR}/lagrange.rc NEWLINE_STYLE WIN32)
    list (APPEND SOURCES src/win32.c src/win32.h ${CMAKE_CURRENT_BINARY_DIR}/lagrange.rc)
endif ()
set_source_files_properties (${RESOURCES} PROPERTIES MACOSX_PACKAGE_LOCATION Resources)

# Target.
add_executable (app ${SOURCES} ${RESOURCES})
set_target_properties (app PROPERTIES OUTPUT_NAME lagrange)
target_include_directories (app PUBLIC
    src
    ${CMAKE_CURRENT_BINARY_DIR}
    ${SDL2_INCLUDE_DIRS}
)
target_compile_options (app PUBLIC
    -Werror=implicit-function-declaration
    -Werror=incompatible-pointer-types
    ${SDL2_CFLAGS}
)
target_compile_definitions (app PUBLIC LAGRANGE_APP_VERSION="${PROJECT_VERSION}")
if (ENABLE_X11_SWRENDER)
    target_compile_definitions (app PUBLIC LAGRANGE_ENABLE_X11_SWRENDER=1)
endif ()
if (ENABLE_KERNING)
    target_compile_definitions (app PUBLIC LAGRANGE_ENABLE_KERNING=1)
endif ()
if (ENABLE_WINDOWPOS_FIX)
    target_compile_definitions (app PUBLIC LAGRANGE_ENABLE_WINDOWPOS_FIX=1)
endif ()
target_link_libraries (app PUBLIC the_Foundation::the_Foundation)
target_link_libraries (app PUBLIC ${SDL2_LDFLAGS})
if (APPLE)
    if (IOS)
        target_link_libraries (app PUBLIC "-framework UIKit")
    else ()
        target_link_libraries (app PUBLIC "-framework AppKit")
    endif ()
    target_link_options (app PUBLIC -mmacosx-version-min=10.14)
    set_target_properties (app PROPERTIES
        OUTPUT_NAME "Lagrange"
        BUILD_RPATH ${SDL2_LIBRARY_DIRS}
        MACOSX_BUNDLE YES
        MACOSX_BUNDLE_INFO_PLIST "${CMAKE_CURRENT_LIST_DIR}/res/MacOSXBundleInfo.plist.in"
        MACOSX_BUNDLE_BUNDLE_NAME "Lagrange"
        MACOSX_BUNDLE_INFO_STRING "${PROJECT_VERSION}"
        MACOSX_BUNDLE_ICON_FILE "Lagrange.icns"
        MACOSX_BUNDLE_BUNDLE_VERSION "${PROJECT_VERSION}"
        MACOSX_BUNDLE_LONG_VERSION_STRING "${PROJECT_VERSION}"
        MACOSX_BUNDLE_SHORT_VERSION_STRING "${PROJECT_VERSION_MAJOR}.${PROJECT_VERSION_MINOR}"
        MACOSX_BUNDLE_GUI_IDENTIFIER "fi.skyjake.Lagrange"
        MACOSX_BUNDLE_COPYRIGHT "© ${COPYRIGHT_YEAR} Jaakko Keränen"
    )
endif ()
if (UNIX)
    target_link_libraries (app PUBLIC m)
endif ()

# Deployment.
if (MSYS)
    install (TARGETS app DESTINATION .)
    if (NOT ENABLE_RESOURCE_EMBED)
        install (FILES ${EMB_BIN} DESTINATION .)
    endif ()
    install (PROGRAMS
        ${SDL2_LIBDIR}/SDL2.dll
        res/urlopen.bat
        DESTINATION .
    )
    if (INSTALL_THE_FOUNDATION)
        install (PROGRAMS $<TARGET_FILE:the_Foundation::the_Foundation> DESTINATION .)
    endif ()
elseif (UNIX AND NOT APPLE)
    set_target_properties (app PROPERTIES
        INSTALL_RPATH_USE_LINK_PATH YES
    )
    set (desktop ${CMAKE_CURRENT_BINARY_DIR}/fi.skyjake.lagrange.desktop)
    file (WRITE ${desktop} "[Desktop Entry]
Name=Lagrange
Comment=${PROJECT_DESCRIPTION}
Categories=Network
Exec=${CMAKE_INSTALL_PREFIX}/bin/lagrange %U
Terminal=false
Type=Application
Icon=fi.skyjake.lagrange
MimeType=x-scheme-handler/gemini;
")
    install (TARGETS app DESTINATION bin)
    install (FILES ${desktop} DESTINATION share/applications)
    install (FILES res/lagrange-256.png
         DESTINATION share/icons/hicolor/256x256/apps
         RENAME fi.skyjake.lagrange.png
    )
    if (NOT ENABLE_RESOURCE_EMBED)
        install (FILES ${EMB_BIN} DESTINATION share/lagrange)
    endif ()
endif ()
<|MERGE_RESOLUTION|>--- conflicted
+++ resolved
@@ -20,11 +20,7 @@
 set (CMAKE_OSX_DEPLOYMENT_TARGET 10.14)
 
 project (Lagrange
-<<<<<<< HEAD
-    VERSION 0.1.1
-=======
     VERSION 0.2.0
->>>>>>> fa5632e9
     DESCRIPTION "Beautiful Gemini Client"
     LANGUAGES C
 )
@@ -181,8 +177,8 @@
 endif ()
 if (ENABLE_KERNING)
     target_compile_definitions (app PUBLIC LAGRANGE_ENABLE_KERNING=1)
-endif ()
 if (ENABLE_WINDOWPOS_FIX)
+endif ()
     target_compile_definitions (app PUBLIC LAGRANGE_ENABLE_WINDOWPOS_FIX=1)
 endif ()
 target_link_libraries (app PUBLIC the_Foundation::the_Foundation)
