--- conflicted
+++ resolved
@@ -7,12 +7,8 @@
 # Release notes
 
 ## 1.17.2
-<<<<<<< HEAD
+* Mouse wheel direction switches back to vertical when a wide block has been scrolled all the way.
 * ANSI Cursor Forward control sequence ("CSI n C") is converted to a series of spaces, but only in preformatted text.
-=======
-* Mouse wheel direction switches back to vertical when a wide block has been scrolled all the way.
-* Normalize ANSI Cursor Forward control sequence ("CSI n C") to a series of spaces, but only in preformatted blocks.
->>>>>>> ed00ece1
 * Fixed parsing of ANSI SGR sequences with many attributes concatenated (e.g., 0;1;40;30).
 * Fixed inline image loading indicator overdrawing itself, becoming unreadable.
 * Fixed drag-to-select with the mouse being too sensitive to mouse movement.
